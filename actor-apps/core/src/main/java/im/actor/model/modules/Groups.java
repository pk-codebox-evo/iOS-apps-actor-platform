--- conflicted
+++ resolved
@@ -683,8 +683,6 @@
                                 callback.onError(e);
                             }
                         });
-<<<<<<< HEAD
-=======
                     }
                 });
             }
@@ -718,7 +716,6 @@
                                 callback.onError(e);
                             }
                         });
->>>>>>> b27f1a66
                     }
                 });
             }
