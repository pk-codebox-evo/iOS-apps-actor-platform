import React from 'react';
import ReactMixin from 'react-mixin';
import addons from 'react/addons';
const {addons: { PureRenderMixin }} = addons;

import _ from 'lodash';

import VisibilityStore from 'stores/VisibilityStore';

import MessageActionCreators from 'actions/MessageActionCreators';

import MessageItem from 'components/common/MessageItem.react';
import { MessageContentTypes } from 'constants/ActorAppConstants';

let _delayed = [];

let flushDelayed = () => {
  _.forEach(_delayed, (p) => {
    MessageActionCreators.setMessageShown(p.peer, p.message);
  });

  _delayed = [];
};

let flushDelayedDebounced = _.debounce(flushDelayed, 30, 100);

let lastMessageDate = null,
    lastMessageSenderId = null,
    lastMessageContentType = null;

@ReactMixin.decorate(PureRenderMixin)
class MessagesSection extends React.Component {
  static propTypes = {
    messages: React.PropTypes.array.isRequired,
    peer: React.PropTypes.object.isRequired
  };

  componentWillUnmount() {
    VisibilityStore.removeChangeListener(this.onAppVisibilityChange);
  }

  constructor(props) {
    super(props);

    VisibilityStore.addChangeListener(this.onAppVisibilityChange);
  }

  getMessagesListItem = (message, index) => {
    let date = new Date(message.fullDate),
        dateDivider = null;

    const month = [
      'January', 'February', 'March', 'April', 'May', 'June',
      'July', 'August', 'September', 'October', 'November', 'December'
    ];

    if (lastMessageDate === null) {
      lastMessageDate = new Date(message.fullDate);
    }

    const isFirstMessage = index === 0;
    const isNewDay = date.getDate() !== lastMessageDate.getDate();

    if (isNewDay) {
      dateDivider = (
        <li className="date-divider">{month[date.getMonth()]} {date.getDate()}</li>
      );
    }

    let isSameSender = message.sender.peer.id === lastMessageSenderId &&
                      lastMessageContentType !== MessageContentTypes.SERVICE &&
                      message.content.content !== MessageContentTypes.SERVICE &&
                      !isFirstMessage &&
                      !isNewDay;

    const messageItem = (
      <MessageItem index={index}
                   key={message.sortKey}
                   message={message}
                   isNewDay={isNewDay}
                   isSameSender={isSameSender}
                   onVisibilityChange={this.onMessageVisibilityChange}
                   peer={this.props.peer}/>
    );

    lastMessageDate = new Date(message.fullDate);
    lastMessageContentType = message.content.content;
    lastMessageSenderId = message.sender.peer.id;

    return [dateDivider, messageItem];
  };

  onAppVisibilityChange = () => {
    if (VisibilityStore.isVisible) {
      flushDelayed();
    }
  };

  onMessageVisibilityChange = (message, isVisible) => {
    if (isVisible) {
      _delayed.push({peer: this.props.peer, message: message});

      if (VisibilityStore.isVisible) {
        flushDelayedDebounced();
      }
    }
  };

  render() {
<<<<<<< HEAD
    let messages = _.map(this.props.messages, this.getMessagesListItem);
=======
    const messages = _.map(this.props.messages, this.getMessagesListItem);
>>>>>>> 7da32808

    return (
      <ul className="messages__list">
        {messages}
      </ul>
    );
  }
}

export default MessagesSection;<|MERGE_RESOLUTION|>--- conflicted
+++ resolved
@@ -107,11 +107,7 @@
   };
 
   render() {
-<<<<<<< HEAD
-    let messages = _.map(this.props.messages, this.getMessagesListItem);
-=======
     const messages = _.map(this.props.messages, this.getMessagesListItem);
->>>>>>> 7da32808
 
     return (
       <ul className="messages__list">
