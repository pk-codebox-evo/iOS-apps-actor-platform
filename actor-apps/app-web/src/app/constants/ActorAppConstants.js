--- conflicted
+++ resolved
@@ -75,17 +75,12 @@
   INVITE_USER_BY_LINK_MODAL_SHOW: null,
   INVITE_USER_BY_LINK_MODAL_HIDE: null,
 
-<<<<<<< HEAD
-  SETTINGS_SHOW: null,
-  SETTINGS_HIDE: null,
-
-  LEFT_GROUP: null
-=======
   PREFERENCES_SAVE: null,
   PREFERENCES_LOAD: null,
   PREFERENCES_MODAL_HIDE: null,
-  PREFERENCES_MODAL_SHOW: null
->>>>>>> d1b33eb8
+  PREFERENCES_MODAL_SHOW: null,
+
+  LEFT_GROUP: null
 });
 
 export const PeerTypes = {
