package im.actor.model;

import java.util.List;

import im.actor.model.api.AuthSession;
import im.actor.model.concurrency.Command;
import im.actor.model.crypto.CryptoUtils;
import im.actor.model.droidkit.actors.ActorSystem;
import im.actor.model.droidkit.actors.Environment;
<<<<<<< HEAD
import im.actor.model.droidkit.actors.debug.TraceInterface;
import im.actor.model.droidkit.actors.mailbox.Envelope;
import im.actor.model.droidkit.engine.ListEngine;
=======
>>>>>>> 014bcac6
import im.actor.model.droidkit.engine.PreferencesStorage;
import im.actor.model.entity.FileReference;
import im.actor.model.entity.Group;
import im.actor.model.entity.Message;
import im.actor.model.entity.Peer;
import im.actor.model.entity.User;
import im.actor.model.entity.content.FastThumb;
import im.actor.model.files.FileSystemReference;
import im.actor.model.i18n.I18nEngine;
import im.actor.model.log.Log;
import im.actor.model.modules.Modules;
import im.actor.model.mvvm.MVVMCollection;
import im.actor.model.mvvm.MVVMEngine;
import im.actor.model.mvvm.ValueModel;
import im.actor.model.util.ActorTrace;
import im.actor.model.util.Timing;
import im.actor.model.viewmodel.AppStateVM;
import im.actor.model.viewmodel.FileCallback;
import im.actor.model.viewmodel.FileVM;
import im.actor.model.viewmodel.FileVMCallback;
import im.actor.model.viewmodel.GroupAvatarVM;
import im.actor.model.viewmodel.GroupVM;
import im.actor.model.viewmodel.OwnAvatarVM;
import im.actor.model.viewmodel.UploadFileCallback;
import im.actor.model.viewmodel.UploadFileVM;
import im.actor.model.viewmodel.UploadFileVMCallback;
import im.actor.model.viewmodel.UserVM;

/**
 * Entry point to Actor Messaging
 * Before using Messenger you need to create Configuration object by using ConfigurationBuilder.
 */
public class Messenger {

    protected Modules modules;

    /**
     * Construct messenger
     *
     * @param configuration configuration of messenger
     */
    public Messenger(Configuration configuration) {
        // We assume that configuration is valid and all configuration verification
        // Must be implemented in Configuration object

        // Init Log
        Log.setLog(configuration.getLog());
        // Init Execution environment
        Environment.setThreadingProvider(configuration.getThreadingProvider());
        Environment.setDispatcherProvider(configuration.getDispatcherProvider());

        // Start Messenger initialization

        Timing timing = new Timing("MESSENGER_INIT");

        // Init Crypto
        timing.section("Crypto");
        CryptoUtils.init(configuration.getCryptoProvider());

        // Init MVVM
        timing.section("MVVM");
        MVVMEngine.init(configuration.getMainThreadProvider());

        // Actor system
        timing.section("Actors");
        ActorSystem.system().setTraceInterface(new ActorTrace());
        ActorSystem.system().addDispatcher("db", 1);

        timing.section("Modules:Create");
        this.modules = new Modules(configuration);

        timing.section("Modules:Run");
        this.modules.run();

        timing.end();
    }

    //////////////////////////////////////
    //         Authentication
    //////////////////////////////////////

    /**
     * Get current Authentication state
     *
     * @return current Authentication state
     */
    public AuthState getAuthState() {
        return modules.getAuthModule().getAuthState();
    }

    /**
     * Convenience method for checking if user logged in
     *
     * @return true if user is logged in
     */
    public boolean isLoggedIn() {
        return getAuthState() == AuthState.LOGGED_IN;
    }

    /**
     * Request sms activation code
     *
     * @param phone phone number in international format
     * @return Command for execution
     */
    public Command<AuthState> requestSms(final long phone) {
        return modules.getAuthModule().requestSms(phone);
    }

    /**
     * Sending activation code
     *
     * @param code activation code
     * @return Command for execution
     */
    public Command<AuthState> sendCode(final int code) {
        return modules.getAuthModule().sendCode(code);
    }

    /**
     * Perform signup
     *
     * @param name       Name of User
     * @param avatarPath File descriptor of avatar (may be null if not set)
     * @param isSilent   is silent registration (disable notification about registration)
     * @return Comand for execution
     */
    public Command<AuthState> signUp(final String name, String avatarPath, final boolean isSilent) {
        return modules.getAuthModule().signUp(name, avatarPath, isSilent);
    }

    /**
     * Get current Authentication phone.
     * Value is valid only for SIGN_UP or CODE_VALIDATION states.
     *
     * @return phone number in international format
     */
    public long getAuthPhone() {
        return modules.getAuthModule().getPhone();
    }

    /**
     * Resetting authentication process
     */
    public void resetAuth() {
        modules.getAuthModule().resetAuth();
    }

    //////////////////////////////////////
    //        Authenticated state
    //////////////////////////////////////

    /**
     * Get ViewModel of application state
     *
     * @return view model of application state
     */
    public AppStateVM getAppState() {
        return modules.getAppStateModule().getAppStateVM();
    }

    /**
     * Get authenticated User Id
     *
     * @return current User Id
     */
    public int myUid() {
        return modules.getAuthModule().myUid();
    }


    //////////////////////////////////////
    //           View Models
    //////////////////////////////////////

    /**
     * Get User View Model Collection
     *
     * @return User ViewModel Collection
     */
    public MVVMCollection<User, UserVM> getUsers() {
        if (modules.getUsersModule() == null) {
            return null;
        }
        return modules.getUsersModule().getUsersCollection();
    }

    /**
     * Get Group View Model Collection
     *
     * @return Group ViewModel Collection
     */
    public MVVMCollection<Group, GroupVM> getGroups() {
        if (modules.getGroupsModule() == null) {
            return null;
        }
        return modules.getGroupsModule().getGroupsCollection();
    }

    /**
     * Get private chat ViewModel
     *
     * @param uid chat's User Id
     * @return ValueModel of Boolean for typing state
     */
    public ValueModel<Boolean> getTyping(int uid) {
        if (modules.getTypingModule() == null) {
            return null;
        }
        return modules.getTypingModule().getTyping(uid).getTyping();
    }

    /**
     * Get group chat ViewModel
     *
     * @param gid chat's Group Id
     * @return ValueModel of int[] for typing state
     */
    public ValueModel<int[]> getGroupTyping(int gid) {
        if (modules.getTypingModule() == null) {
            return null;
        }
        return modules.getTypingModule().getGroupTyping(gid).getActive();
    }

    /**
     * Get Own avatar ViewModel
     * Used for displaying avatar change progress
     *
     * @return the OwnAvatarVM
     */
    public OwnAvatarVM getOwnAvatarVM() {
        return modules.getProfile().getOwnAvatarVM();
    }

    /**
     * Get Group avatar ViewModel
     * Used for displaying group avatar change progress
     *
     * @param gid group's ID
     * @return the GroupAvatarVM
     */
    public GroupAvatarVM getGroupAvatarVM(int gid) {
        return modules.getGroupsModule().getAvatarVM(gid);
    }


    //////////////////////////////////////
    //         Application events
    //////////////////////////////////////

    /**
     * MUST be called on app became visible
     */
    public void onAppVisible() {
        if (modules.getPresenceModule() != null) {
            modules.getPresenceModule().onAppVisible();
            modules.getNotifications().onAppVisible();
        }
    }

    /**
     * MUST be called on app became hidden
     */
    public void onAppHidden() {
        if (modules.getPresenceModule() != null) {
            modules.getPresenceModule().onAppHidden();
            modules.getNotifications().onAppHidden();
        }
    }

    /**
     * MUST be called on dialogs open
     */
    public void onDialogsOpen() {
        if (modules.getNotifications() != null) {
            modules.getNotifications().onDialogsOpen();
        }
    }

    /**
     * MUST be called on dialogs closed
     */
    public void onDialogsClosed() {
        if (modules.getNotifications() != null) {
            modules.getNotifications().onDialogsClosed();
        }
    }

    /**
     * MUST be called on conversation open
     *
     * @param peer conversation's peer
     */
    public void onConversationOpen(Peer peer) {
        if (modules.getPresenceModule() != null) {
            modules.getPresenceModule().subscribe(peer);
            modules.getNotifications().onConversationOpen(peer);
            modules.getMessagesModule().onConversationOpen(peer);
        }
    }

    /**
     * MUST be called on conversation closed
     *
     * @param peer conversation's peer
     */
    public void onConversationClosed(Peer peer) {
        if (modules.getPresenceModule() != null) {
            modules.getNotifications().onConversationClose(peer);
        }
    }

    /**
     * MUST be called on profile open
     *
     * @param uid user's Id
     */
    public void onProfileOpen(int uid) {
        if (modules.getPresenceModule() != null) {
            modules.getPresenceModule().subscribe(Peer.user(uid));
        }
    }

    /**
     * MUST be called on profile closed
     *
     * @param uid user's Id
     */
    public void onProfileClosed(int uid) {

    }

    /**
     * MUST be called on typing in chat.
     * Can be called with any frequency
     *
     * @param peer conversation's peer
     */
    public void onTyping(Peer peer) {
        modules.getTypingModule().onTyping(peer);
    }


    //////////////////////////////////////
    //         Technical events
    //////////////////////////////////////

    /**
     * MUST be called when phone book change detected
     */
    public void onPhoneBookChanged() {
        if (modules.getContactsModule() != null) {
            modules.getContactsModule().onPhoneBookChanged();
        }
    }

    /**
     * MUST be called when network status change detected
     */
    public void onNetworkChanged() {
        // TODO: Implement
    }

    /**
     * MUST be called when external push received
     *
     * @param seq sequence number of update
     */
    public void onPushReceived(int seq) {
        if (modules.getUpdatesModule() != null) {
            modules.getUpdatesModule().onPushReceived(seq);
        }
    }

    //////////////////////////////////////
    //      Messaging operations
    //////////////////////////////////////

    /**
     * Send Text Message
     *
     * @param peer destination peer
     * @param text message text
     */
    public void sendMessage(Peer peer, String text) {
        modules.getMessagesModule().sendMessage(peer, text);
    }

    /**
     * Send Photo message
     *
     * @param peer                destination peer
     * @param fileName            File name (without path)
     * @param w                   photo width
     * @param h                   photo height
     * @param fastThumb           Fast thumb of photo
     * @param fileSystemReference File System Reference
     */
    public void sendPhoto(Peer peer, String fileName,
                          int w, int h, FastThumb fastThumb,
                          FileSystemReference fileSystemReference) {
        modules.getMessagesModule().sendPhoto(peer, fileName, w, h, fastThumb, fileSystemReference);
    }

    /**
     * Send Video message
     *
     * @param peer                destination peer
     * @param fileName            File name (without path)
     * @param w                   video width
     * @param h                   video height
     * @param duration            video duration
     * @param fastThumb           Fast thumb of video
     * @param fileSystemReference File System Reference
     */
    public void sendVideo(Peer peer, String fileName, int w, int h, int duration,
                          FastThumb fastThumb, FileSystemReference fileSystemReference) {
        modules.getMessagesModule().sendVideo(peer, fileName, w, h, duration, fastThumb, fileSystemReference);
    }

    /**
     * Send document without preview
     *
     * @param peer                destination peer
     * @param fileName            File name (without path)
     * @param mimeType            mimetype of document
     * @param fileSystemReference File System Reference
     */
    public void sendDocument(Peer peer, String fileName, String mimeType, FileSystemReference fileSystemReference) {
        sendDocument(peer, fileName, mimeType, fileSystemReference, null);
    }

    /**
     * Send document with preview
     *
     * @param peer                destination peer
     * @param fileName            File name (without path)
     * @param mimeType            mimetype of document
     * @param fileSystemReference File System Reference
     * @param fastThumb           FastThumb of preview
     */
    public void sendDocument(Peer peer, String fileName, String mimeType, FileSystemReference fileSystemReference,
                             FastThumb fastThumb) {
        modules.getMessagesModule().sendDocument(peer, fileName, mimeType, fastThumb, fileSystemReference);
    }

<<<<<<< HEAD
    public ListEngine<Message> getMedia(Peer peer){
        return modules.getMessagesModule().getMediaEngine(peer);
    }

=======
    /**
     * Delete messages
     *
     * @param peer destination peer
     * @param rids rids of messages
     */
    public void deleteMessages(Peer peer, long[] rids) {
        modules.getMessagesModule().deleteMessages(peer, rids);
    }

    /**
     * Delete chat
     *
     * @param peer destination peer
     * @return Command for execution
     */
    public Command<Boolean> deleteChat(Peer peer) {
        return modules.getMessagesModule().deleteChat(peer);
    }

    /**
     * Clear chat
     *
     * @param peer destination peer
     * @return Command for execution
     */
    public Command<Boolean> clearChat(Peer peer) {
        return modules.getMessagesModule().clearChat(peer);
    }

    /**
     * Save message draft
     *
     * @param peer  destination peer
     * @param draft message draft
     */
    public void saveDraft(Peer peer, String draft) {
        modules.getMessagesModule().saveDraft(peer, draft);
    }

    /**
     * Load message draft
     *
     * @param peer destination peer
     * @return null if no draft available
     */
    public String loadDraft(Peer peer) {
        return modules.getMessagesModule().loadDraft(peer);
    }


    //////////////////////////////////////
    //         Peer operations
    //////////////////////////////////////

    /**
     * Edit current user's name
     *
     * @param newName new user's name
     * @return Command for execution
     */
>>>>>>> 014bcac6
    public Command<Boolean> editMyName(final String newName) {
        return modules.getUsersModule().editMyName(newName);
    }

    /**
     * Change current user's avatar
     *
     * @param descriptor descriptor of avatar file
     */
    public void changeAvatar(String descriptor) {
        modules.getProfile().changeAvatar(descriptor);
    }

    /**
     * Remove current user's avatar
     */
    public void removeAvatar() {
        modules.getProfile().removeAvatar();
    }

    /**
     * Edit user's local name
     *
     * @param uid  user's id
     * @param name new user's local name
     * @return Command for execution
     */
    public Command<Boolean> editName(final int uid, final String name) {
        return modules.getUsersModule().editName(uid, name);
    }

    /**
     * Edit group's title
     *
     * @param gid   group's id
     * @param title new group title
     * @return Command for execution
     */
    public Command<Boolean> editGroupTitle(final int gid, final String title) {
        return modules.getGroupsModule().editTitle(gid, title);
    }

    /**
     * Change group avatar
     *
     * @param gid        group's id
     * @param descriptor descriptor of avatar file
     */
    public void changeGroupAvatar(int gid, String descriptor) {
        modules.getGroupsModule().changeAvatar(gid, descriptor);
    }

    /**
     * Removing group avatar
     *
     * @param gid group's id
     */
    public void removeGroupAvatar(int gid) {
        modules.getGroupsModule().removeAvatar(gid);
    }


    //////////////////////////////////////
    //         Group operations
    //////////////////////////////////////

    /**
     * Create group
     *
     * @param title            group title
     * @param avatarDescriptor descriptor of group avatar (can be null if not set)
     * @param uids             member's ids
     * @return Command for execution
     */
    public Command<Integer> createGroup(String title, String avatarDescriptor, int[] uids) {
        return modules.getGroupsModule().createGroup(title, avatarDescriptor, uids);
    }


    /**
     * Leave group
     *
     * @param gid group's id
     * @return Command for execution
     */
    public Command<Boolean> leaveGroup(final int gid) {
        return modules.getGroupsModule().leaveGroup(gid);
    }

    /**
     * Adding member to group
     *
     * @param gid group's id
     * @param uid user's id
     * @return Command for execution
     */
    public Command<Boolean> addMemberToGroup(int gid, int uid) {
        return modules.getGroupsModule().addMemberToGroup(gid, uid);
    }

    /**
     * Kick member from group
     *
     * @param gid group's id
     * @param uid user's id
     * @return Command for execution
     */
    public Command<Boolean> kickMember(int gid, int uid) {
        return modules.getGroupsModule().kickMember(gid, uid);
    }

    //////////////////////////////////////
    //         Contact operations
    //////////////////////////////////////

    /**
     * Remove user from contact's list
     *
     * @param uid user's id
     * @return Command for execution
     */
    public Command<Boolean> removeContact(int uid) {
        return modules.getContactsModule().removeContact(uid);
    }

    /**
     * Add contact to contact's list
     *
     * @param uid user's id
     * @return Command for execution
     */
    public Command<Boolean> addContact(int uid) {
        return modules.getContactsModule().addContact(uid);
    }

    /**
     * Find Users
     *
     * @param query query for search
     * @return Command for execution
     */
    public Command<UserVM[]> findUsers(String query) {
        return modules.getContactsModule().findUsers(query);
    }


    /**
     * Bind File View Model
     *
     * @param fileReference reference to file
     * @param isAutoStart   automatically start download
     * @param callback      View Model file state callback
     * @return File View Model
     */
    public FileVM bindFile(FileReference fileReference, boolean isAutoStart, FileVMCallback callback) {
        return new FileVM(fileReference, isAutoStart, modules, callback);
    }

    /**
     * Bind Uploading File View Model
     *
     * @param rid      randomId of uploading file
     * @param callback View Model file state callback
     * @return Upload File View Model
     */
    public UploadFileVM bindUpload(long rid, UploadFileVMCallback callback) {
        return new UploadFileVM(rid, callback, modules);
    }

    /**
     * Raw Bind File
     *
     * @param fileReference reference to file
     * @param isAutoStart   automatically start download
     * @param callback      file state callback
     */
    public void bindRawFile(FileReference fileReference, boolean isAutoStart, FileCallback callback) {
        modules.getFilesModule().bindFile(fileReference, isAutoStart, callback);
    }

    /**
     * Unbind Raw File
     *
     * @param fileId       file id
     * @param isAutoCancel automatically cancel download
     * @param callback     file state callback
     */
    public void unbindRawFile(long fileId, boolean isAutoCancel, FileCallback callback) {
        modules.getFilesModule().unbindFile(fileId, callback, isAutoCancel);
    }

    /**
     * Raw Bind Upload File
     *
     * @param rid      randomId of uploading file
     * @param callback file state callback
     */
    public void bindRawUploadFile(long rid, UploadFileCallback callback) {
        modules.getFilesModule().bindUploadFile(rid, callback);
    }

    /**
     * Unbind Raw Upload File
     *
     * @param rid      randomId of uploading file
     * @param callback file state callback
     */
    public void unbindRawUploadFile(long rid, UploadFileCallback callback) {
        modules.getFilesModule().unbindUploadFile(rid, callback);
    }

    /**
     * Request file state
     *
     * @param fileId   file id
     * @param callback file state callback
     */
    public void requestState(long fileId, final FileCallback callback) {
        modules.getFilesModule().requestState(fileId, callback);
    }

    /**
     * Request upload file state
     *
     * @param rid      file's random id
     * @param callback file state callback
     */
    public void requestUploadState(long rid, UploadFileCallback callback) {
        modules.getFilesModule().requestUploadState(rid, callback);
    }

    /**
     * Cancel file download
     *
     * @param fileId file's id
     */
    public void cancelDownloading(long fileId) {
        modules.getFilesModule().cancelDownloading(fileId);
    }

    /**
     * Start file download
     *
     * @param location file's reference
     */
    public void startDownloading(FileReference location) {
        modules.getFilesModule().startDownloading(location);
    }

    /**
     * Resume upload
     *
     * @param rid file's random id
     */
    public void resumeUpload(long rid) {
        modules.getFilesModule().resumeUpload(rid);
    }

    /**
     * Pause upload
     *
     * @param rid file's random id
     */
    public void pauseUpload(long rid) {
        modules.getFilesModule().pauseUpload(rid);
    }

    /**
     * Get downloaded file descriptor
     *
     * @param fileId file' id
     * @return descriptor if file is downloaded
     */
    @Deprecated
    public String getDownloadedDescriptor(long fileId) {
        return modules.getFilesModule().getDownloadedDescriptor(fileId);
    }

    //////////////////////////////////////
    //            Settings
    //////////////////////////////////////

    /**
     * Is in app conversation tones enabled
     *
     * @return is conversation tones enabled flag
     */
    public boolean isConversationTonesEnabled() {
        return modules.getSettings().isConversationTonesEnabled();
    }

    /**
     * Change conversation tones enabled value
     *
     * @param val is conversation tones enabled
     */
    public void changeConversationTonesEnabled(boolean val) {
        modules.getSettings().changeConversationTonesEnabled(val);
    }

    /**
     * Is notifications sounds enabled
     *
     * @return is notification sounds enabled
     */
    public boolean isNotificationSoundEnabled() {
        return modules.getSettings().isNotificationSoundEnabled();
    }

    /**
     * Change notification sounds enabled
     *
     * @param val is notification sounds enabled
     */
    public void changeNotificationSoundEnabled(boolean val) {
        modules.getSettings().changeNotificationSoundEnabled(val);
    }

    /**
     * Is notification vibration enabled
     *
     * @return is notification vibration enabled
     */
    public boolean isNotificationVibrationEnabled() {
        return modules.getSettings().isVibrationEnabled();
    }

    /**
     * Change notification vibration enabled
     *
     * @param val is notification vibration enabled
     */
    public void changeNotificationVibrationEnabled(boolean val) {
        modules.getSettings().changeNotificationVibrationEnabled(val);
    }

    /**
     * Is displaying text in notifications enabled
     *
     * @return is displaying text in notifications enabled
     */
    public boolean isShowNotificationsText() {
        return modules.getSettings().isShowNotificationsText();
    }

    /**
     * Change displaying text in notifications enabled
     *
     * @param val is displaying text in notifications enabled
     */
    public void changeShowNotificationTextEnabled(boolean val) {
        modules.getSettings().changeShowNotificationTextEnabled(val);
    }

    /**
     * Is send by enter enabled. Useful for android and web.
     *
     * @return is send by enter enabled
     */
    public boolean isSendByEnterEnabled() {
        return modules.getSettings().isSendByEnterEnabled();
    }

    /**
     * Change if send by enter enabled
     *
     * @param val is send by enter enabled
     */
    public void changeSendByEnter(boolean val) {
        modules.getSettings().changeSendByEnter(val);
    }

    /**
     * Is notifications enabled for peer
     *
     * @param peer destination peer
     * @return is notifications enabled
     */
    public boolean isNotificationsEnabled(Peer peer) {
        return modules.getSettings().isNotificationsEnabled(peer);
    }

    /**
     * Change if notifications enabled for peer
     *
     * @param peer destination peer
     * @param val  is notifications enabled
     */
    public void changeNotificationsEnabled(Peer peer, boolean val) {
        modules.getSettings().changeNotificationsEnabled(peer, val);
    }

    //////////////////////////////////////
    //            Security
    //////////////////////////////////////

    /**
     * Loading active sessions
     *
     * @return Command for execution
     */
    public Command<List<AuthSession>> loadSessions() {
        return modules.getSecurity().loadSessions();
    }

    /**
     * Terminate all other sessions
     *
     * @return Command for execution
     */
    public Command<Boolean> terminateAllSessions() {
        return modules.getSecurity().terminateAllSessions();
    }

    /**
     * Terminate active session
     *
     * @param id session id
     * @return Command for execution
     */
    public Command<Boolean> terminateSession(int id) {
        return modules.getSecurity().terminateSession(id);
    }

    //////////////////////////////////////
    //        Tools and Tech
    //////////////////////////////////////

    /**
     * Formatting texts for UI
     *
     * @return formatter engine
     */
    public I18nEngine getFormatter() {
        return modules.getI18nEngine();
    }

    /**
     * Register google push
     *
     * @param projectId GCM project id
     * @param token     GCM token
     */
    public void registerGooglePush(long projectId, String token) {
        modules.getPushes().registerGooglePush(projectId, token);
    }

    /**
     * Register apple push
     *
     * @param apnsId internal APNS cert key
     * @param token  APNS token
     */
    public void registerApplePush(int apnsId, String token) {
        modules.getPushes().registerApplePush(apnsId, token);
    }

    /**
     * Get preferences storage
     *
     * @return the Preferences
     */
    public PreferencesStorage getPreferences() {
        return modules.getPreferences();
    }
}<|MERGE_RESOLUTION|>--- conflicted
+++ resolved
@@ -7,12 +7,7 @@
 import im.actor.model.crypto.CryptoUtils;
 import im.actor.model.droidkit.actors.ActorSystem;
 import im.actor.model.droidkit.actors.Environment;
-<<<<<<< HEAD
-import im.actor.model.droidkit.actors.debug.TraceInterface;
-import im.actor.model.droidkit.actors.mailbox.Envelope;
 import im.actor.model.droidkit.engine.ListEngine;
-=======
->>>>>>> 014bcac6
 import im.actor.model.droidkit.engine.PreferencesStorage;
 import im.actor.model.entity.FileReference;
 import im.actor.model.entity.Group;
@@ -460,12 +455,10 @@
         modules.getMessagesModule().sendDocument(peer, fileName, mimeType, fastThumb, fileSystemReference);
     }
 
-<<<<<<< HEAD
     public ListEngine<Message> getMedia(Peer peer){
         return modules.getMessagesModule().getMediaEngine(peer);
     }
 
-=======
     /**
      * Delete messages
      *
@@ -527,7 +520,6 @@
      * @param newName new user's name
      * @return Command for execution
      */
->>>>>>> 014bcac6
     public Command<Boolean> editMyName(final String newName) {
         return modules.getUsersModule().editMyName(newName);
     }
