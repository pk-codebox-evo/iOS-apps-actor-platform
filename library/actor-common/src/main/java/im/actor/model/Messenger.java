/*
 * Copyright (C) 2015 Actor LLC. <https://actor.im>
 */

package im.actor.model;

import com.google.j2objc.annotations.ObjectiveCName;

import org.jetbrains.annotations.NotNull;
import org.jetbrains.annotations.Nullable;

import java.util.ArrayList;
import java.util.List;

import im.actor.model.api.AuthSession;
import im.actor.model.concurrency.Command;
import im.actor.model.crypto.CryptoUtils;
import im.actor.model.droidkit.actors.ActorSystem;
import im.actor.model.droidkit.actors.Environment;
import im.actor.model.droidkit.engine.PreferencesStorage;
import im.actor.model.entity.FileReference;
import im.actor.model.entity.Group;
import im.actor.model.entity.Peer;
import im.actor.model.entity.User;
import im.actor.model.entity.content.FastThumb;
import im.actor.model.i18n.I18nEngine;
import im.actor.model.log.Log;
import im.actor.model.modules.Modules;
import im.actor.model.mvvm.MVVMCollection;
import im.actor.model.mvvm.MVVMEngine;
import im.actor.model.mvvm.ValueModel;
import im.actor.model.network.NetworkState;
import im.actor.model.network.parser.Request;
import im.actor.model.network.parser.Response;
import im.actor.model.util.ActorTrace;
import im.actor.model.util.Timing;
import im.actor.model.viewmodel.AppStateVM;
import im.actor.model.viewmodel.FileCallback;
import im.actor.model.viewmodel.FileVM;
import im.actor.model.viewmodel.FileVMCallback;
import im.actor.model.viewmodel.GroupAvatarVM;
import im.actor.model.viewmodel.GroupVM;
import im.actor.model.viewmodel.OwnAvatarVM;
import im.actor.model.viewmodel.UploadFileCallback;
import im.actor.model.viewmodel.UploadFileVM;
import im.actor.model.viewmodel.UploadFileVMCallback;
import im.actor.model.viewmodel.UserVM;

/**
 * Entry point to Actor Messaging
 * Before using Messenger you need to create Configuration object by using ConfigurationBuilder.
 */
public class Messenger {

    protected Modules modules;

    /**
     * Construct messenger
     *
     * @param configuration configuration of messenger
     */
    @ObjectiveCName("initWithConfiguration:")
    public Messenger(@NotNull Configuration configuration) {
        // We assume that configuration is valid and all configuration verification
        // Must be implemented in Configuration object

        // Init Log
        Log.setLog(configuration.getLog());
        // Init Execution environment
        Environment.setThreadingProvider(configuration.getThreadingProvider());
        Environment.setDispatcherProvider(configuration.getDispatcherProvider());

        // Start Messenger initialization

        Timing timing = new Timing("MESSENGER_INIT");

        // Init Crypto
        timing.section("Crypto");
        CryptoUtils.init(configuration.getCryptoProvider());

        // Init MVVM
        timing.section("MVVM");
        MVVMEngine.init(configuration.getMainThreadProvider());

        // Actor system
        timing.section("Actors");
        ActorSystem.system().setTraceInterface(new ActorTrace());
        if (!configuration.getMainThreadProvider().isSingleThread()) {
            ActorSystem.system().addDispatcher("db", 1);
        }

        timing.section("Modules:Create");
        this.modules = new Modules(this, configuration);

        timing.section("Modules:Run");
        this.modules.run();

        timing.end();
    }

    //////////////////////////////////////
    //         Authentication
    //////////////////////////////////////

    /**
     * Get current Authentication state
     *
     * @return current Authentication state
     */
    @NotNull
    public AuthState getAuthState() {
        return modules.getAuthModule().getAuthState();
    }

    /**
     * Convenience method for checking if user logged in
     *
     * @return true if user is logged in
     */
    public boolean isLoggedIn() {
        return getAuthState() == AuthState.LOGGED_IN;
    }

    /**
     * Request sms activation code
     *
     * @param phone phone number in international format
     * @return Command for execution
     */
    @NotNull
    @ObjectiveCName("requestSmsCommandWithPhone:")
    public Command<AuthState> requestSms(final long phone) {
        return modules.getAuthModule().requestSms(phone);
    }

    /**
     * Sending activation code
     *
     * @param code activation code
     * @return Command for execution
     */
    @NotNull
    @ObjectiveCName("sendCodeCommand:")
    public Command<AuthState> sendCode(final int code) {
        return modules.getAuthModule().sendCode(code);
    }

    /**
     * Perform signup
     *
     * @param name       Name of User
     * @param avatarPath File descriptor of avatar (may be null if not set)
     * @param isSilent   is silent registration (disable notification about registration)
     * @return Comand for execution
     */
    @NotNull
    @ObjectiveCName("signUpCommandWithName:withAvatar:silently:")
    public Command<AuthState> signUp(String name, String avatarPath, boolean isSilent) {
        return modules.getAuthModule().signUp(name, avatarPath, isSilent);
    }

    /**
     * Get current Authentication phone.
     * Value is valid only for SIGN_UP or CODE_VALIDATION states.
     *
     * @return phone number in international format
     */
    @ObjectiveCName("getAuthPhone")
    public long getAuthPhone() {
        return modules.getAuthModule().getPhone();
    }

    /**
     * Resetting authentication process
     */
    @ObjectiveCName("resetAuth")
    public void resetAuth() {
        modules.getAuthModule().resetAuth();
    }

    public void onLoggedIn() {

    }

    //////////////////////////////////////
    //        Authenticated state
    //////////////////////////////////////

    /**
     * Get ViewModel of application state
     *
     * @return view model of application state
     */
    @NotNull
    @ObjectiveCName("getAppState")
    public AppStateVM getAppState() {
        return modules.getAppStateModule().getAppStateVM();
    }

    /**
     * Get authenticated User Id
     *
     * @return current User Id
     */
    @ObjectiveCName("myUid")
    public int myUid() {
        return modules.getAuthModule().myUid();
    }


    //////////////////////////////////////
    //           View Models
    //////////////////////////////////////

    /**
     * Get User View Model Collection
     *
     * @return User ViewModel Collection
     */
    @Nullable
    @ObjectiveCName("getUsers")
    public MVVMCollection<User, UserVM> getUsers() {
        if (modules.getUsersModule() == null) {
            return null;
        }
        return modules.getUsersModule().getUsersCollection();
    }

    /**
     * Get User Value Model by UID
     *
     * @param uid uid
     * @return User Value Model
     */
    @NotNull
    @ObjectiveCName("getUserWithUid:")
    public UserVM getUser(int uid) {
        //noinspection ConstantConditions
        return getUsers().get(uid);
    }

    /**
     * Get Group View Model Collection
     *
     * @return Group ViewModel Collection
     */
    @Nullable
    @ObjectiveCName("getGroups")
    public MVVMCollection<Group, GroupVM> getGroups() {
        if (modules.getGroupsModule() == null) {
            return null;
        }
        return modules.getGroupsModule().getGroupsCollection();
    }

    /**
     * Get Group Value Model by GID
     *
     * @param gid gid
     * @return Group Value Model
     */
    @NotNull
    @ObjectiveCName("getGroupWithGid:")
    public GroupVM getGroup(int gid) {
        //noinspection ConstantConditions
        return getGroups().get(gid);
    }

    /**
     * Get private chat ViewModel
     *
     * @param uid chat's User Id
     * @return ValueModel of Boolean for typing state
     */
    @Nullable
    @ObjectiveCName("getTypingWithUid:")
    public ValueModel<Boolean> getTyping(int uid) {
        if (modules.getTypingModule() == null) {
            return null;
        }
        return modules.getTypingModule().getTyping(uid).getTyping();
    }

    /**
     * Get group chat ViewModel
     *
     * @param gid chat's Group Id
     * @return ValueModel of int[] for typing state
     */
    @Nullable
    @ObjectiveCName("getGroupTypingWithGid:")
    public ValueModel<int[]> getGroupTyping(int gid) {
        if (modules.getTypingModule() == null) {
            return null;
        }
        return modules.getTypingModule().getGroupTyping(gid).getActive();
    }

    /**
     * Get Own avatar ViewModel
     * Used for displaying avatar change progress
     *
     * @return the OwnAvatarVM
     */
    @Nullable
    @ObjectiveCName("getOwnAvatarVM")
    public OwnAvatarVM getOwnAvatarVM() {
        return modules.getProfile().getOwnAvatarVM();
    }

    /**
     * Get Group avatar ViewModel
     * Used for displaying group avatar change progress
     *
     * @param gid group's ID
     * @return the GroupAvatarVM
     */
    @Nullable
    @ObjectiveCName("getGroupAvatarVMWithGid:")
    public GroupAvatarVM getGroupAvatarVM(int gid) {
        return modules.getGroupsModule().getAvatarVM(gid);
    }


    //////////////////////////////////////
    //         Application events
    //////////////////////////////////////

    /**
     * MUST be called on app became visible
     */
    @ObjectiveCName("onAppVisible")
    public void onAppVisible() {
        modules.onAppVisible();
    }

    /**
     * MUST be called on app became hidden
     */
    @ObjectiveCName("onAppHidden")
    public void onAppHidden() {
        modules.onAppHidden();
    }

    /**
     * MUST be called on dialogs open
     */
    @ObjectiveCName("onDialogsOpen")
    public void onDialogsOpen() {
        if (modules.getNotifications() != null) {
            modules.getNotifications().onDialogsOpen();
        }
    }

    /**
     * MUST be called on dialogs closed
     */
    @ObjectiveCName("onDialogsClosed")
    public void onDialogsClosed() {
        if (modules.getNotifications() != null) {
            modules.getNotifications().onDialogsClosed();
        }
    }

    /**
     * MUST be called on conversation open
     *
     * @param peer conversation's peer
     */
    @ObjectiveCName("onConversationOpenWithPeer:")
    public void onConversationOpen(Peer peer) {
        modules.getAnalytics().trackChatOpen(peer);
        if (modules.getPresenceModule() != null) {
            modules.getPresenceModule().subscribe(peer);
            modules.getNotifications().onConversationOpen(peer);
            modules.getMessagesModule().onConversationOpen(peer);
        }
    }

    /**
     * MUST be called on conversation closed
     *
     * @param peer conversation's peer
     */
    @ObjectiveCName("onConversationClosedWithPeer:")
    public void onConversationClosed(Peer peer) {
        modules.getAnalytics().trackChatClosed(peer);
        if (modules.getPresenceModule() != null) {
            modules.getNotifications().onConversationClose(peer);
        }
    }

    /**
     * MUST be called on profile open
     *
     * @param uid user's Id
     */
    @ObjectiveCName("onProfileOpenWithUid:")
    public void onProfileOpen(int uid) {
        modules.getAnalytics().trackProfileOpen(uid);
        if (modules.getPresenceModule() != null) {
            modules.getPresenceModule().subscribe(Peer.user(uid));
        }
    }

    /**
     * MUST be called on profile closed
     *
     * @param uid user's Id
     */
    @ObjectiveCName("onProfileClosedWithUid:")
    public void onProfileClosed(int uid) {
        modules.getAnalytics().trackProfileClosed(uid);
    }

    /**
     * MUST be called on typing in chat.
     * Can be called with any frequency
     *
     * @param peer conversation's peer
     */
    @ObjectiveCName("onTypingWithPeer:")
    public void onTyping(Peer peer) {
        modules.getTypingModule().onTyping(peer);
    }


    //////////////////////////////////////
    //         Technical events
    //////////////////////////////////////

    /**
     * MUST be called when phone book change detected
     */
    @ObjectiveCName("onPhoneBookChanged")
    public void onPhoneBookChanged() {
        if (modules.getContactsModule() != null) {
            modules.getContactsModule().onPhoneBookChanged();
        }
    }

    /**
     * MUST be called when network status change detected
     *
     * @param state New network state
     */
    @ObjectiveCName("onNetworkChanged")
    public void onNetworkChanged(NetworkState state) {
        modules.getActorApi().onNetworkChanged(state);
    }

    /**
     * MUST be called when external push received
     *
     * @param seq sequence number of update
     */
    @ObjectiveCName("onPushReceivedWithSeq:")
    public void onPushReceived(int seq) {
        if (modules.getUpdatesModule() != null) {
            modules.getUpdatesModule().onPushReceived(seq);
        }
    }

    //////////////////////////////////////
    //      Messaging operations
    //////////////////////////////////////

    /**
     * Send Text Message
     *
     * @param peer destination peer
     * @param text message text
     */
<<<<<<< HEAD
    @ObjectiveCName("sendMessageWithPeer:withText:withMarkDownText:withMentions")
    public void sendMessage(Peer peer, String text, String markDownText, ArrayList<Integer> mentions) {
        modules.getMessagesModule().sendMessage(peer, text, markDownText, mentions);
=======
    @ObjectiveCName("sendMessageWithPeer:withText:withMentions:")
    public void sendMessage(Peer peer, String text, ArrayList<Integer> mentions) {
        modules.getMessagesModule().sendMessage(peer, text, mentions);
>>>>>>> 46f2ad11
    }

    /**
     * Send Photo message
     *
     * @param peer       destination peer
     * @param fileName   File name (without path)
     * @param w          photo width
     * @param h          photo height
     * @param fastThumb  Fast thumb of photo
     * @param descriptor File Descriptor
     */
    @ObjectiveCName("sendPhotoWithPeer:withName:withW:withH:withThumb:withDescriptor:")
    public void sendPhoto(Peer peer, String fileName,
                          int w, int h, FastThumb fastThumb,
                          String descriptor) {
        modules.getMessagesModule().sendPhoto(peer, fileName, w, h, fastThumb, descriptor);
    }

    /**
     * Send Video message
     *
     * @param peer       destination peer
     * @param fileName   File name (without path)
     * @param w          video width
     * @param h          video height
     * @param duration   video duration
     * @param fastThumb  Fast thumb of video
     * @param descriptor File Descriptor
     */
    @ObjectiveCName("sendVideoWithPeer:withName:withW:withH:withDuration:withThumb:withDescriptor:")
    public void sendVideo(Peer peer, String fileName, int w, int h, int duration,
                          FastThumb fastThumb, String descriptor) {
        modules.getMessagesModule().sendVideo(peer, fileName, w, h, duration, fastThumb, descriptor);
    }

    /**
     * Send document without preview
     *
     * @param peer       destination peer
     * @param fileName   File name (without path)
     * @param mimeType   mimetype of document
     * @param descriptor File Descriptor
     */
    @ObjectiveCName("sendDocumentWithPeer:withName:withMime:withDescriptor:")
    public void sendDocument(Peer peer, String fileName, String mimeType, String descriptor) {
        sendDocument(peer, fileName, mimeType, null, descriptor);
    }

    /**
     * Send document with preview
     *
     * @param peer       destination peer
     * @param fileName   File name (without path)
     * @param mimeType   mimetype of document
     * @param descriptor File Descriptor
     * @param fastThumb  FastThumb of preview
     */
    @ObjectiveCName("sendDocumentWithPeer:withName:withMime:withThumb:withDescriptor:")
    public void sendDocument(Peer peer, String fileName, String mimeType, FastThumb fastThumb,
                             String descriptor) {
        modules.getMessagesModule().sendDocument(peer, fileName, mimeType, fastThumb, descriptor);
    }

    /**
     * Delete messages
     *
     * @param peer destination peer
     * @param rids rids of messages
     */
    @ObjectiveCName("deleteMessagesWithPeer:withRids:")
    public void deleteMessages(Peer peer, long[] rids) {
        modules.getMessagesModule().deleteMessages(peer, rids);
    }

    /**
     * Delete chat
     *
     * @param peer destination peer
     * @return Command for execution
     */
    @ObjectiveCName("deleteChatCommandWithPeer:")
    public Command<Boolean> deleteChat(Peer peer) {
        return modules.getMessagesModule().deleteChat(peer);
    }

    /**
     * Clear chat
     *
     * @param peer destination peer
     * @return Command for execution
     */
    @ObjectiveCName("clearChatCommandWithPeer:")
    public Command<Boolean> clearChat(Peer peer) {
        return modules.getMessagesModule().clearChat(peer);
    }

    /**
     * Save message draft
     *
     * @param peer  destination peer
     * @param draft message draft
     */
    @ObjectiveCName("saveDraftWithPeer:withDraft:")
    public void saveDraft(Peer peer, String draft) {
        modules.getMessagesModule().saveDraft(peer, draft);
    }

    /**
     * Load message draft
     *
     * @param peer destination peer
     * @return null if no draft available
     */
    @Nullable
    @ObjectiveCName("loadDraftWithPeer:")
    public String loadDraft(Peer peer) {
        return modules.getMessagesModule().loadDraft(peer);
    }


    //////////////////////////////////////
    //         Peer operations
    //////////////////////////////////////

    /**
     * Edit current user's name
     *
     * @param newName new user's name
     * @return Command for execution
     */
    @Nullable
    @ObjectiveCName("editMyNameCommandWithName:")
    public Command<Boolean> editMyName(final String newName) {
        return modules.getUsersModule().editMyName(newName);
    }

    /**
     * Change current user's avatar
     *
     * @param descriptor descriptor of avatar file
     */
    @ObjectiveCName("changeMyAvatarWithDescriptor:")
    public void changeMyAvatar(String descriptor) {
        modules.getProfile().changeAvatar(descriptor);
    }

    /**
     * Remove current user's avatar
     */
    @ObjectiveCName("removeMyAvatar")
    public void removeMyAvatar() {
        modules.getProfile().removeAvatar();
    }

    /**
     * Edit user's local name
     *
     * @param uid  user's id
     * @param name new user's local name
     * @return Command for execution
     */
    @Nullable
    @ObjectiveCName("editNameCommandWithUid:withName:")
    public Command<Boolean> editName(final int uid, final String name) {
        return modules.getUsersModule().editName(uid, name);
    }

    /**
     * Edit group's title
     *
     * @param gid   group's id
     * @param title new group title
     * @return Command for execution
     */
    @Nullable
    @ObjectiveCName("editGroupTitleCommandWithGid:withTitle:")
    public Command<Boolean> editGroupTitle(final int gid, final String title) {
        return modules.getGroupsModule().editTitle(gid, title);
    }

    /**
     * Change group avatar
     *
     * @param gid        group's id
     * @param descriptor descriptor of avatar file
     */
    @ObjectiveCName("changeGroupAvatarWithGid:withDescriptor:")
    public void changeGroupAvatar(int gid, String descriptor) {
        modules.getGroupsModule().changeAvatar(gid, descriptor);
    }

    /**
     * Removing group avatar
     *
     * @param gid group's id
     */
    @ObjectiveCName("removeGroupAvatarWithGid:")
    public void removeGroupAvatar(int gid) {
        modules.getGroupsModule().removeAvatar(gid);
    }


    //////////////////////////////////////
    //         Group operations
    //////////////////////////////////////

    /**
     * Create group
     *
     * @param title            group title
     * @param avatarDescriptor descriptor of group avatar (can be null if not set)
     * @param uids             member's ids
     * @return Command for execution
     */
    @Nullable
    @ObjectiveCName("createGroupCommandWithTitle:withAvatar:withUids:")
    public Command<Integer> createGroup(String title, String avatarDescriptor, int[] uids) {
        return modules.getGroupsModule().createGroup(title, avatarDescriptor, uids);
    }


    /**
     * Leave group
     *
     * @param gid group's id
     * @return Command for execution
     */
    @Nullable
    @ObjectiveCName("leaveGroupCommandWithGid:")
    public Command<Boolean> leaveGroup(final int gid) {
        return modules.getGroupsModule().leaveGroup(gid);
    }

    /**
     * Adding member to group
     *
     * @param gid group's id
     * @param uid user's id
     * @return Command for execution
     */
    @Nullable
    @ObjectiveCName("inviteMemberCommandWithGid:withUid:")
    public Command<Boolean> inviteMember(int gid, int uid) {
        return modules.getGroupsModule().addMemberToGroup(gid, uid);
    }

    /**
     * Kick member from group
     *
     * @param gid group's id
     * @param uid user's id
     * @return Command for execution
     */
    @Nullable
    @ObjectiveCName("kickMemberCommandWithGid:withUid:")
    public Command<Boolean> kickMember(int gid, int uid) {
        return modules.getGroupsModule().kickMember(gid, uid);
    }

    /**
     * Request invite link for group
     *
     * @param gid group's id
     * @return Command for execution
     */
    @Nullable
    @ObjectiveCName("requestInviteLinkCommandWithGid:")
    public Command<String> requestInviteLink(int gid) {
        return modules.getGroupsModule().requestInviteLink(gid);
    }

    /**
     * Revoke invite link for group
     *
     * @param gid group's id
     * @return Command for execution
     */
    @Nullable
    @ObjectiveCName("requestRevokeLinkCommandWithGid:")
    public Command<String> revokeInviteLink(int gid) {
        return modules.getGroupsModule().requestRevokeLink(gid);
    }

    @Nullable
    @ObjectiveCName("joinGroupViaLinkCommandWithUrl:")
    public Command<Integer> joinGroupViaLink(String url) {
        return modules.getGroupsModule().joinGroupViaLink(url);
    }

    /**
     * Request integration token for group
     *
     * @param gid group's id
     * @return Command for execution
     */
    @Nullable
    @ObjectiveCName("getIntegrationTokenCommandWithGid:")
    public Command<String> requestIntegrationToken(int gid) {
        return modules.getGroupsModule().requestIntegrationToken(gid);
    }

    /**
     * Revoke get integration token for group
     *
     * @param gid group's id
     * @return Command for execution
     */
    @Nullable
    @ObjectiveCName("revokeIntegrationTokenCommandWithGid:")
    public Command<String> revokeIntegrationToken(int gid) {
        return modules.getGroupsModule().revokeIntegrationToken(gid);
    }

    //////////////////////////////////////
    //         Contact operations
    //////////////////////////////////////

    /**
     * Remove user from contact's list
     *
     * @param uid user's id
     * @return Command for execution
     */
    @Nullable
    @ObjectiveCName("removeContactCommandWithUid:")
    public Command<Boolean> removeContact(int uid) {
        return modules.getContactsModule().removeContact(uid);
    }

    /**
     * Add contact to contact's list
     *
     * @param uid user's id
     * @return Command for execution
     */
    @Nullable
    @ObjectiveCName("addContactCommandWithUid:")
    public Command<Boolean> addContact(int uid) {
        return modules.getContactsModule().addContact(uid);
    }

    /**
     * Find Users
     *
     * @param query query for search
     * @return Command for execution
     */
    @Nullable
    @ObjectiveCName("findUsersCommandWithQuery:")
    public Command<UserVM[]> findUsers(String query) {
        return modules.getContactsModule().findUsers(query);
    }


    /**
     * Bind File View Model
     *
     * @param fileReference reference to file
     * @param isAutoStart   automatically start download
     * @param callback      View Model file state callback
     * @return File View Model
     */
    @Nullable
    @ObjectiveCName("bindFileWithReference:autoStart:withCallback:")
    public FileVM bindFile(FileReference fileReference, boolean isAutoStart, FileVMCallback callback) {
        return new FileVM(fileReference, isAutoStart, modules, callback);
    }

    /**
     * Bind Uploading File View Model
     *
     * @param rid      randomId of uploading file
     * @param callback View Model file state callback
     * @return Upload File View Model
     */
    @Nullable
    @ObjectiveCName("bindUploadWithRid:withCallback:")
    public UploadFileVM bindUpload(long rid, UploadFileVMCallback callback) {
        return new UploadFileVM(rid, callback, modules);
    }

    /**
     * Raw Bind File
     *
     * @param fileReference reference to file
     * @param isAutoStart   automatically start download
     * @param callback      file state callback
     */
    @ObjectiveCName("bindRawFileWithReference:autoStart:withCallback:")
    public void bindRawFile(FileReference fileReference, boolean isAutoStart, FileCallback callback) {
        modules.getFilesModule().bindFile(fileReference, isAutoStart, callback);
    }

    /**
     * Unbind Raw File
     *
     * @param fileId       file id
     * @param isAutoCancel automatically cancel download
     * @param callback     file state callback
     */
    @ObjectiveCName("unbindRawFileWithFileId:autoCancel:withCallback:")
    public void unbindRawFile(long fileId, boolean isAutoCancel, FileCallback callback) {
        modules.getFilesModule().unbindFile(fileId, callback, isAutoCancel);
    }

    /**
     * Raw Bind Upload File
     *
     * @param rid      randomId of uploading file
     * @param callback file state callback
     */
    @ObjectiveCName("bindRawUploadFileWithRid:withCallback:")
    public void bindRawUploadFile(long rid, UploadFileCallback callback) {
        modules.getFilesModule().bindUploadFile(rid, callback);
    }

    /**
     * Unbind Raw Upload File
     *
     * @param rid      randomId of uploading file
     * @param callback file state callback
     */
    @ObjectiveCName("unbindRawUploadFileWithRid:withCallback:")
    public void unbindRawUploadFile(long rid, UploadFileCallback callback) {
        modules.getFilesModule().unbindUploadFile(rid, callback);
    }

    /**
     * Request file state
     *
     * @param fileId   file id
     * @param callback file state callback
     */
    @ObjectiveCName("requestStateWithFileId:withCallback:")
    public void requestState(long fileId, final FileCallback callback) {
        modules.getFilesModule().requestState(fileId, callback);
    }

    /**
     * Request upload file state
     *
     * @param rid      file's random id
     * @param callback file state callback
     */
    @ObjectiveCName("requestUploadStateWithRid:withCallback:")
    public void requestUploadState(long rid, UploadFileCallback callback) {
        modules.getFilesModule().requestUploadState(rid, callback);
    }

    /**
     * Cancel file download
     *
     * @param fileId file's id
     */
    @ObjectiveCName("cancelDownloadingWithFileId:")
    public void cancelDownloading(long fileId) {
        modules.getFilesModule().cancelDownloading(fileId);
    }

    /**
     * Start file download
     *
     * @param reference file's reference
     */
    @ObjectiveCName("startDownloadingWithReference:")
    public void startDownloading(FileReference reference) {
        modules.getFilesModule().startDownloading(reference);
    }

    /**
     * Resume upload
     *
     * @param rid file's random id
     */
    @ObjectiveCName("resumeUploadWithRid:")
    public void resumeUpload(long rid) {
        modules.getFilesModule().resumeUpload(rid);
    }

    /**
     * Pause upload
     *
     * @param rid file's random id
     */
    @ObjectiveCName("pauseUploadWithRid:")
    public void pauseUpload(long rid) {
        modules.getFilesModule().pauseUpload(rid);
    }

    /**
     * Get downloaded file descriptor
     *
     * @param fileId file' id
     * @return descriptor if file is downloaded
     */
    @Deprecated
    @Nullable
    @ObjectiveCName("getDownloadedDescriptorWithFileId:")
    public String getDownloadedDescriptor(long fileId) {
        return modules.getFilesModule().getDownloadedDescriptor(fileId);
    }

    //////////////////////////////////////
    //            Settings
    //////////////////////////////////////

    /**
     * Is in app conversation tones enabled
     *
     * @return is conversation tones enabled flag
     */
    @ObjectiveCName("isConversationTonesEnabled")
    public boolean isConversationTonesEnabled() {
        return modules.getSettings().isConversationTonesEnabled();
    }

    /**
     * Change conversation tones enabled value
     *
     * @param val is conversation tones enabled
     */
    @ObjectiveCName("changeConversationTonesEnabledWithValue:")
    public void changeConversationTonesEnabled(boolean val) {
        modules.getSettings().changeConversationTonesEnabled(val);
    }

    /**
     * Is notifications enabled setting
     *
     * @return is notifications enabled
     */
    @ObjectiveCName("isNotificationsEnabled")
    public boolean isNotificationsEnabled() {
        return modules.getSettings().isNotificationsEnabled();
    }

    /**
     * Change notifications enabled value
     *
     * @param val is notifications enabled
     */
    @ObjectiveCName("changeNotificationsEnabledWithValue:")
    public void changeNotificationsEnabled(boolean val) {
        modules.getSettings().changeNotificationsEnabled(val);
    }

    /**
     * Is notifications sounds enabled
     *
     * @return is notification sounds enabled
     */
    @ObjectiveCName("isNotificationSoundEnabled")
    public boolean isNotificationSoundEnabled() {
        return modules.getSettings().isNotificationSoundEnabled();
    }

    /**
     * Change notification sounds enabled
     *
     * @param val is notification sounds enabled
     */
    @ObjectiveCName("changeNotificationSoundEnabledWithValue:")
    public void changeNotificationSoundEnabled(boolean val) {
        modules.getSettings().changeNotificationSoundEnabled(val);
    }

    /**
     * Sound that used for notifications
     *
     * @return notification sound name
     */
    @Nullable
    @ObjectiveCName("getNotificationSound")
    public String getNotificationSound() {
        return modules.getSettings().getNotificationSound();
    }

    /**
     * Change sound that used for notifications
     *
     * @param sound notification sound name
     */
    @ObjectiveCName("changeNotificationSoundWithSound:")
    public void changeNotificationSound(String sound) {
        modules.getSettings().changeNotificationSound(sound);
    }

    /**
     * Is notification vibration enabled
     *
     * @return is notification vibration enabled
     */
    @ObjectiveCName("isNotificationVibrationEnabled")
    public boolean isNotificationVibrationEnabled() {
        return modules.getSettings().isVibrationEnabled();
    }

    /**
     * Change notification vibration enabled
     *
     * @param val is notification vibration enabled
     */
    @ObjectiveCName("changeNotificationVibrationEnabledWithValue")
    public void changeNotificationVibrationEnabled(boolean val) {
        modules.getSettings().changeNotificationVibrationEnabled(val);
    }

    /**
     * Is displaying text in notifications enabled
     *
     * @return is displaying text in notifications enabled
     */
    @ObjectiveCName("isShowNotificationsText")
    public boolean isShowNotificationsText() {
        return modules.getSettings().isShowNotificationsText();
    }

    /**
     * Change displaying text in notifications enabled
     *
     * @param val is displaying text in notifications enabled
     */
    @ObjectiveCName("changeShowNotificationTextEnabledWithValue:")
    public void changeShowNotificationTextEnabled(boolean val) {
        modules.getSettings().changeShowNotificationTextEnabled(val);
    }

    /**
     * Is send by enter enabled. Useful for android and web.
     *
     * @return is send by enter enabled
     */
    @ObjectiveCName("isSendByEnterEnabled")
    public boolean isSendByEnterEnabled() {
        return modules.getSettings().isSendByEnterEnabled();
    }

    /**
     * Change if send by enter enabled
     *
     * @param val is send by enter enabled
     */
    @ObjectiveCName("changeSendByEnterWithValue:")
    public void changeSendByEnter(boolean val) {
        modules.getSettings().changeSendByEnter(val);
    }

    /**
     * Is markdown enabled.
     *
     * @return is markdown enabled
     */
    @ObjectiveCName("isMarkdownEnabled")
    public boolean isMarkdownEnabled() {
        return modules.getSettings().isMarkdownEnabled();
    }

    /**
     * Change if markdown enabled
     *
     * @param val is markdown enabled
     */
    @ObjectiveCName("changeMarkdownWithValue:")
    public void changeMarkdown(boolean val) {
        modules.getSettings().changeMarkdown(val);
    }

    /**
     * Is notifications enabled for peer
     *
     * @param peer destination peer
     * @return is notifications enabled
     */
    @ObjectiveCName("isNotificationsEnabledWithPeer:")
    public boolean isNotificationsEnabled(Peer peer) {
        return modules.getSettings().isNotificationsEnabled(peer);
    }

    /**
     * Change if notifications enabled for peer
     *
     * @param peer destination peer
     * @param val  is notifications enabled
     */
    @ObjectiveCName("changeNotificationsEnabledWithPeer:withValue:")
    public void changeNotificationsEnabled(Peer peer, boolean val) {
        modules.getSettings().changeNotificationsEnabled(peer, val);
    }

    /**
     * Is in-app notifications enabled
     *
     * @return is notifications enabled
     */
    @ObjectiveCName("isInAppNotificationsEnabled")
    public boolean isInAppNotificationsEnabled() {
        return modules.getSettings().isInAppEnabled();
    }

    /**
     * Change in-app notifications enable value
     *
     * @param val is notifications enabled
     */
    @ObjectiveCName("changeInAppNotificationsEnabledWithValue:")
    public void changeInAppNotificationsEnabled(boolean val) {
        modules.getSettings().changeInAppEnabled(val);
    }

    /**
     * Is in-app notifications sound enabled
     *
     * @return is notifications sound enabled
     */
    @ObjectiveCName("isInAppNotificationSoundEnabled")
    public boolean isInAppNotificationSoundEnabled() {
        return modules.getSettings().isInAppSoundEnabled();
    }

    /**
     * Change in-app notifications sound enabled value
     *
     * @param val is notifications sound enabled
     */
    @ObjectiveCName("changeInAppNotificationSoundEnabledWithValue:")
    public void changeInAppNotificationSoundEnabled(boolean val) {
        modules.getSettings().changeInAppSoundEnabled(val);
    }

    /**
     * Is in-app notification vibration enabled
     *
     * @return is notifications vibration enabled
     */
    @ObjectiveCName("isInAppNotificationVibrationEnabled")
    public boolean isInAppNotificationVibrationEnabled() {
        return modules.getSettings().isInAppVibrationEnabled();
    }

    /**
     * Change in-app notifications vibration enabled value
     *
     * @param val is notifications vibration enabled
     */
    @ObjectiveCName("changeInAppNotificationVibrationEnabledWithValue:")
    public void changeInAppNotificationVibrationEnabled(boolean val) {
        modules.getSettings().changeInAppVibrationEnabled(val);
    }

    /**
     * Change group invite url
     *
     * @param peer destination peer
     * @param val  invite url
     */
    @ObjectiveCName("changeGroupInviteLinkWithPeer:withValue:")
    public void changeGroupInviteLink(Peer peer, String val) {
        modules.getSettings().changeGroupInviteLink(peer, val);
    }

    /**
     * Current group invite url
     *
     * @param peer destination peer
     * @return current group invite url
     */
    @ObjectiveCName("getGroupInviteLinkWithPeer:")
    public String getGroupInviteLink(Peer peer) {
        return modules.getSettings().getGroupInviteLink(peer);
    }

    /**
     * Change group integration token
     *
     * @param peer destination peer
     * @param val integrationt token
     */
    @ObjectiveCName("changeGroupIntegrationTokenWithPeer:WithValue:")
    public void changeGroupIntegrationToken(Peer peer, String val) {
        modules.getSettings().changeGroupIntegrationToken(peer, val);
    }

    /**
     * Current group integration token
     *
     * @param peer destination peer
     * @return current group integration token
     */
    @ObjectiveCName("getGroupIntegrationTokenWithPeer:")
    public String getGroupIntegrationToken(Peer peer) {
        return modules.getSettings().getGroupIntegrationToken(peer);
    }

    //////////////////////////////////////
    //            Security
    //////////////////////////////////////

    /**
     * Loading active sessions
     *
     * @return Command for execution
     */
    @Nullable
    @ObjectiveCName("loadSessionsCommand")
    public Command<List<AuthSession>> loadSessions() {
        return modules.getSecurity().loadSessions();
    }

    /**
     * Terminate all other sessions
     *
     * @return Command for execution
     */
    @Nullable
    @ObjectiveCName("terminateAllSessionsCommand")
    public Command<Boolean> terminateAllSessions() {
        return modules.getSecurity().terminateAllSessions();
    }

    /**
     * Terminate active session
     *
     * @param id session id
     * @return Command for execution
     */
    @Nullable
    @ObjectiveCName("terminateSessionCommandWithId:")
    public Command<Boolean> terminateSession(int id) {
        return modules.getSecurity().terminateSession(id);
    }

    //////////////////////////////////////
    //         User Tracking
    //////////////////////////////////////

    /**
     * Track phone number authentication screen
     */
    @ObjectiveCName("trackAuthPhoneOpen")
    public void trackAuthPhoneOpen() {
        modules.getAnalytics().trackAuthPhoneOpen();
    }

    /**
     * Track pick country open
     */
    @ObjectiveCName("trackAuthCountryOpen")
    public void trackAuthCountryOpen() {
        modules.getAnalytics().trackAuthCountryOpen();
    }

    /**
     * Track pick country closed
     */
    @ObjectiveCName("trackAuthCountryClosed")
    public void trackAuthCountryClosed() {
        modules.getAnalytics().trackAuthCountryClosed();
    }

    /**
     * Track country picked
     */
    @ObjectiveCName("trackAuthCountryPickedWithCountry:")
    public void trackAuthCountryPicked(String country) {
        modules.getAnalytics().trackAuthCountryPicked(country);
    }

    /**
     * Track auth phone typing
     */
    @ObjectiveCName("trackAuthPhoneTypeWithValue:")
    public void trackAuthPhoneType(String newValue) {
        modules.getAnalytics().trackAuthPhoneType(newValue);
    }

    /**
     * Tack opening why screen
     */
    @ObjectiveCName("trackAuthPhoneInfoOpen")
    public void trackAuthPhoneInfoOpen() {
        modules.getAnalytics().trackAuthPhoneInfoOpen();
    }

    /**
     * Track request code tap
     */
    @ObjectiveCName("trackCodeRequest")
    public void trackCodeRequest() {
        modules.getAnalytics().trackCodeRequest();
    }

    @ObjectiveCName("trackAuthCodeTypeWithValue:")
    public void trackAuthCodeType(String newValue) {
        modules.getAnalytics().trackAuthCodeType(newValue);
    }

    @ObjectiveCName("trackBackPressed")
    public void trackBackPressed() {
        modules.getAnalytics().trackBackPressed();
    }

    @ObjectiveCName("trackUpPressed")
    public void trackUpPressed() {
        modules.getAnalytics().trackUpPressed();
    }

    @ObjectiveCName("trackAuthCodeWrongNumber")
    public void trackAuthCodeWrongNumber() {
        modules.getAnalytics().trackAuthCodeWrongNumber();
    }

    @ObjectiveCName("trackAuthCodeWrongNumberCancel")
    public void trackAuthCodeWrongNumberCancel() {
        modules.getAnalytics().trackAuthCodeWrongNumberCancel();
    }

    @ObjectiveCName("trackAuthCodeWrongNumberChange")
    public void trackAuthCodeWrongNumberChange() {
        modules.getAnalytics().trackAuthCodeWrongNumberChange();
    }

    @ObjectiveCName("trackAuthCodeOpen")
    public void trackAuthCodeOpen() {
        modules.getAnalytics().trackAuthCodeOpen();
    }

    @ObjectiveCName("trackAuthCodeClosed")
    public void trackAuthCodeClosed() {
        modules.getAnalytics().trackAuthCodeClosed();
    }

    // Auth signup

    @ObjectiveCName("trackAuthSignupOpen")
    public void trackAuthSignupOpen() {
        modules.getAnalytics().trackAuthSignupOpen();
    }

    @ObjectiveCName("trackAuthSignupClosed")
    public void trackAuthSignupClosed() {
        modules.getAnalytics().trackAuthSignupClosed();
    }

    @ObjectiveCName("trackAuthSignupNameTypeWithValue:")
    public void trackAuthSignupNameType(String newValue) {
        modules.getAnalytics().trackAuthSignupClosedNameType(newValue);
    }

    @ObjectiveCName("trackAuthSignupPressedAvatar")
    public void trackAuthSignupPressedAvatar() {
        modules.getAnalytics().trackAuthSignupPressedAvatar();
    }

    @ObjectiveCName("trackAuthSignupAvatarPicked")
    public void trackAuthSignupAvatarPicked() {
        modules.getAnalytics().trackAuthSignupAvatarPicked();
    }

    @ObjectiveCName("trackAuthSignupAvatarDeleted")
    public void trackAuthSignupAvatarDeleted() {
        modules.getAnalytics().trackAuthSignupAvatarDeleted();
    }

    @ObjectiveCName("trackAuthSignupAvatarCanelled")
    public void trackAuthSignupAvatarCanelled() {
        modules.getAnalytics().trackAuthSignupAvatarCanelled();
    }

    // Auth success

    @ObjectiveCName("trackAuthSuccess")
    public void trackAuthSuccess() {
        modules.getAnalytics().trackAuthSuccess();
    }

    // Main screens

    @ObjectiveCName("trackDialogsOpen")
    public void trackDialogsOpen() {
        modules.getAnalytics().trackDialogsOpen();
    }

    @ObjectiveCName("trackDialogsClosed")
    public void trackDialogsClosed() {
        modules.getAnalytics().trackDialogsClosed();
    }

    @ObjectiveCName("trackContactsOpen")
    public void trackContactsOpen() {
        modules.getAnalytics().trackContactsOpen();
    }

    @ObjectiveCName("trackContactsClosed")
    public void trackContactsClosed() {
        modules.getAnalytics().trackContactsClosed();
    }

    @ObjectiveCName("trackMainScreensOpen")
    public void trackMainScreensOpen() {
        modules.getAnalytics().trackMainScreensOpen();
    }

    @ObjectiveCName("trackMainScreensClosed")
    public void trackMainScreensClosed() {
        modules.getAnalytics().trackMainScreensClosed();
    }

    @ObjectiveCName("trackOwnProfileOpen")
    public void trackOwnProfileOpen() {
        modules.getAnalytics().trackOwnProfileOpen();
    }

    @ObjectiveCName("trackOwnProfileClosed")
    public void trackOwnProfileClosed() {
        modules.getAnalytics().trackOwnProfileClosed();
    }

    // Track message send

    @ObjectiveCName("trackTextSendWithPeer:")
    public void trackTextSend(Peer peer) {
        modules.getAnalytics().trackTextSend(peer);
    }

    @ObjectiveCName("trackPhotoSendWithPeer:")
    public void trackPhotoSend(Peer peer) {
        modules.getAnalytics().trackPhotoSend(peer);
    }

    @ObjectiveCName("trackVideoSendWithPeer:")
    public void trackVideoSend(Peer peer) {
        modules.getAnalytics().trackVideoSend(peer);
    }

    @ObjectiveCName("trackDocumentSendWithPeer:")
    public void trackDocumentSend(Peer peer) {
        modules.getAnalytics().trackDocumentSend(peer);
    }

    /**
     * Track sync action error
     *
     * @param action  action key
     * @param tag     error tag
     * @param message error message that shown to user
     */
    @ObjectiveCName("trackActionError:withTag:withMessage:")
    public void trackActionError(String action, String tag, String message) {
        modules.getAnalytics().trackActionError(action, tag, message);
    }

    /**
     * Track sync action success
     *
     * @param action action key
     */
    @ObjectiveCName("trackActionSuccess:")
    public void trackActionSuccess(String action) {
        modules.getAnalytics().trackActionSuccess(action);
    }

    /**
     * Track sync action try again
     *
     * @param action action key
     */
    @ObjectiveCName("trackActionTryAgain:")
    public void trackActionTryAgain(String action) {
        modules.getAnalytics().trackActionTryAgain(action);
    }

    /**
     * Track sync action cancel
     *
     * @param action action key
     */
    @ObjectiveCName("trackActionCancel:")
    public void trackActionCancel(String action) {
        modules.getAnalytics().trackActionCancel(action);
    }

    //////////////////////////////////////
    //        Tools and Tech
    //////////////////////////////////////

    /**
     * Formatting texts for UI
     *
     * @return formatter engine
     */
    @NotNull
    @ObjectiveCName("getFormatter")
    public I18nEngine getFormatter() {
        return modules.getI18nEngine();
    }

    /**
     * Register google push
     *
     * @param projectId GCM project id
     * @param token     GCM token
     */
    @ObjectiveCName("registerGooglePushWithProjectId:withToken:")
    public void registerGooglePush(long projectId, String token) {
        modules.getPushes().registerGooglePush(projectId, token);
    }

    /**
     * Register apple push
     *
     * @param apnsId internal APNS cert key
     * @param token  APNS token
     */
    @ObjectiveCName("registerApplePushWithApnsId:withToken:")
    public void registerApplePush(int apnsId, String token) {
        modules.getPushes().registerApplePush(apnsId, token);
    }

    /**
     * Get preferences storage
     *
     * @return the Preferences
     */
    @NotNull
    @ObjectiveCName("getPreferences")
    public PreferencesStorage getPreferences() {
        return modules.getPreferences();
    }


    /**
     * Executing external command
     *
     * @param request command request
     * @param <T>     return type
     * @return Command
     */
    @NotNull
    @ObjectiveCName("executeExternalCommand:")
    public <T extends Response> Command<T> executeExternalCommand(@NotNull Request<T> request) {
        return modules.getExternal().externalMethod(request);
    }

    /**
     * Force checking of connection
     */
    @ObjectiveCName("forceNetworkCheck")
    public void forceNetworkCheck() {
        modules.getActorApi().forceNetworkCheck();
    }
}<|MERGE_RESOLUTION|>--- conflicted
+++ resolved
@@ -466,20 +466,51 @@
     //////////////////////////////////////
 
     /**
-     * Send Text Message
-     *
-     * @param peer destination peer
-     * @param text message text
-     */
-<<<<<<< HEAD
-    @ObjectiveCName("sendMessageWithPeer:withText:withMarkDownText:withMentions")
+     * Send Markdown Message with mentions
+     *
+     * @param peer         destination peer
+     * @param text         message text
+     * @param markDownText message markdown text
+     * @param mentions     user's mentions
+     */
+    @ObjectiveCName("sendMessageWithPeer:withText:withMarkdownText:withMentions:")
     public void sendMessage(Peer peer, String text, String markDownText, ArrayList<Integer> mentions) {
         modules.getMessagesModule().sendMessage(peer, text, markDownText, mentions);
-=======
+    }
+
+    /**
+     * Send Markdown Message
+     *
+     * @param peer         destination peer
+     * @param text         message text
+     * @param markDownText message markdown text
+     */
+    @ObjectiveCName("sendMessageWithPeer:withText:withMarkdownText:")
+    public void sendMessage(Peer peer, String text, String markDownText) {
+        modules.getMessagesModule().sendMessage(peer, text, markDownText, new ArrayList<Integer>());
+    }
+
+    /**
+     * Send Text Message with mentions
+     *
+     * @param peer     destination peer
+     * @param text     message text
+     * @param mentions user's mentions
+     */
     @ObjectiveCName("sendMessageWithPeer:withText:withMentions:")
     public void sendMessage(Peer peer, String text, ArrayList<Integer> mentions) {
-        modules.getMessagesModule().sendMessage(peer, text, mentions);
->>>>>>> 46f2ad11
+        modules.getMessagesModule().sendMessage(peer, text, null, mentions);
+    }
+
+    /**
+     * Send Text Message
+     *
+     * @param peer     destination peer
+     * @param text     message text
+     */
+    @ObjectiveCName("sendMessageWithPeer:withText:")
+    public void sendMessage(Peer peer, String text) {
+        modules.getMessagesModule().sendMessage(peer, text, null, new ArrayList<Integer>());
     }
 
     /**
@@ -1256,7 +1287,7 @@
      * Change group integration token
      *
      * @param peer destination peer
-     * @param val integrationt token
+     * @param val  integrationt token
      */
     @ObjectiveCName("changeGroupIntegrationTokenWithPeer:WithValue:")
     public void changeGroupIntegrationToken(Peer peer, String val) {
