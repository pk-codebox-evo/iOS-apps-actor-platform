/*
 * Copyright (C) 2015 Actor LLC. <https://actor.im>
 */

package im.actor.model.i18n;

import com.google.j2objc.annotations.ObjectiveCName;

import java.util.Arrays;
import java.util.Comparator;
import java.util.Date;
import java.util.HashMap;

import im.actor.model.LocaleProvider;
import im.actor.model.droidkit.actors.Environment;
import im.actor.model.entity.ContentType;
import im.actor.model.entity.Dialog;
import im.actor.model.entity.Message;
import im.actor.model.entity.Notification;
import im.actor.model.entity.PeerType;
import im.actor.model.entity.Sex;
import im.actor.model.entity.User;
import im.actor.model.entity.content.ServiceContent;
import im.actor.model.entity.content.ServiceGroupAvatarChanged;
import im.actor.model.entity.content.ServiceGroupCreated;
import im.actor.model.entity.content.ServiceGroupTitleChanged;
<<<<<<< HEAD

=======
>>>>>>> fdc31426
import im.actor.model.entity.content.ServiceGroupUserInvited;
import im.actor.model.entity.content.ServiceGroupUserJoined;
import im.actor.model.entity.content.ServiceGroupUserKicked;
import im.actor.model.entity.content.ServiceGroupUserLeave;
import im.actor.model.entity.content.ServiceUserRegistered;
import im.actor.model.entity.content.TextContent;
import im.actor.model.log.Log;
import im.actor.model.modules.Modules;
import im.actor.model.viewmodel.UserPresence;

public class I18nEngine {
    private final Modules modules;
    private final HashMap<String, String> locale;
    private final boolean is24Hours;
    private final String[] MONTHS_SHORT;
    private final String[] MONTHS;

    @ObjectiveCName("initWithProvider:withModules:")
    public I18nEngine(LocaleProvider provider, Modules modules) {
        this.modules = modules;
        this.locale = provider.loadLocale();
        this.is24Hours = provider.is24Hours();
        MONTHS_SHORT = new String[]{
                locale.get("JanShort"),
                locale.get("FebShort"),
                locale.get("MarShort"),
                locale.get("AprShort"),
                locale.get("MayShort"),
                locale.get("JunShort"),
                locale.get("JulShort"),
                locale.get("AugShort"),
                locale.get("SepShort"),
                locale.get("OctShort"),
                locale.get("NovShort"),
                locale.get("DecShort"),
        };

        MONTHS = new String[]{
                locale.get("JanFull"),
                locale.get("FebFull"),
                locale.get("MarFull"),
                locale.get("AprFull"),
                locale.get("MayFull"),
                locale.get("JunFull"),
                locale.get("JulFull"),
                locale.get("AugFull"),
                locale.get("SepFull"),
                locale.get("OctFull"),
                locale.get("NovFull"),
                locale.get("DecFull"),
        };
    }

    private String formatTwoDigit(int v) {
        if (v < 0) {
            return "00";
        } else if (v < 10) {
            return "0" + v;
        } else if (v < 100) {
            return "" + v;
        } else {
            String res = "" + v;
            return res.substring(res.length() - 2);
        }
    }

    private static boolean areSameDays(long a, long b) {
        Date date1 = new Date(a);
        int y1 = date1.getYear();
        int m1 = date1.getMonth();
        int d1 = date1.getDate();
        Date date2 = new Date(b);
        int y2 = date2.getYear();
        int m2 = date2.getMonth();
        int d2 = date2.getDate();

        return y1 == y2 && m1 == m2 && d1 == d2;
    }

    @ObjectiveCName("formatShortDate:")
    public String formatShortDate(long date) {
        // Not using Calendar for GWT
        long delta = new Date().getTime() - date;
        if (delta < 60 * 1000) {
            return locale.get("TimeShortNow");
        } else if (delta < 60 * 60 * 1000) {
            return locale.get("TimeShortMinutes").replace("{minutes}", "" + delta / 60000);
        } else if (delta < 24 * 60 * 60 * 1000) {
            return locale.get("TimeShortHours").replace("{hours}", "" + delta / 3600000);
        } else if (delta < 2 * 24 * 60 * 60 * 1000) {
            return locale.get("TimeShortYesterday").replace("{hours}", "" + delta / 3600000);
        } else {
            // Not using Calendar for GWT
            Date date1 = new Date(date);
            int month = date1.getMonth();
            int d = date1.getDate();
            return d + " " + MONTHS_SHORT[month].toUpperCase();
        }
    }

    @ObjectiveCName("formatTyping")
    public String formatTyping() {
        return locale.get("Typing");
    }

    @ObjectiveCName("formatTypingWithName:")
    public String formatTyping(String name) {
        return locale.get("TypingUser").replace("{user}", name);
    }

    @ObjectiveCName("formatTypingWithCount:")
    public String formatTyping(int count) {
        return locale.get("TypingMultiple").replace("{count}", "" + count);
    }

    @ObjectiveCName("formatFileSize:")
    public String formatFileSize(int bytes) {
        if (bytes < 0) {
            bytes = 0;
        }

        if (bytes < 1024) {
            return locale.get("FileB").replace("{bytes}", "" + bytes);
        } else if (bytes < 1024 * 1024) {
            return locale.get("FileKb").replace("{kbytes}", "" + (bytes / 1024));
        } else if (bytes < 1024 * 1024 * 1024) {
            return locale.get("FileMb").replace("{mbytes}", "" + (bytes / (1024 * 1024)));
        } else {
            return locale.get("FileGb").replace("{gbytes}", "" + (bytes / (1024 * 1024 * 1024)));
        }
    }

    @ObjectiveCName("formatTime:")
    public String formatTime(long date) {
        Date dateVal = new Date(date);
        if (is24Hours) {
            return dateVal.getHours() + ":" + formatTwoDigit(dateVal.getMinutes());
        } else {
            int hours = dateVal.getHours();
            if (hours > 12) {
                return (hours - 12) + ":" + formatTwoDigit(dateVal.getMinutes()) + " PM";
            } else {
                return hours + ":" + formatTwoDigit(dateVal.getMinutes()) + " AM";
            }
        }
    }

    @ObjectiveCName("formatDate:")
    public String formatDate(long date) {
        Date dateVal = new Date(date);
        return dateVal.getDate() + "/" + (dateVal.getMonth() + 1) + "/" + formatTwoDigit(dateVal.getYear());
    }

    @ObjectiveCName("formatPresence:withSex:")
    public String formatPresence(UserPresence value, Sex sex) {
        if (value == null) {
            return null;
        }

        if (value.getState() == UserPresence.State.OFFLINE) {
            long currentTime = Environment.getCurrentSyncedTime() / 1000L;
            int delta = (int) (currentTime - value.getLastSeen());

            if (delta < 60) {
                if (locale.containsKey("OnlineNowMale") && locale.containsKey("OnlineNowFemale")) {
                    return sex == Sex.UNKNOWN
                            ? locale.get("OnlineNow")
                            : sex == Sex.MALE
                            ? locale.get("OnlineNowMale")
                            : locale.get("OnlineNowFemale");
                } else {
                    return locale.get("OnlineNow");
                }
            } else if (delta < 24 * 60 * 60) {
                String time = formatTime(value.getLastSeen() * 1000L);

                if (areSameDays(value.getLastSeen() * 1000L, new Date().getTime())) {
                    if (locale.containsKey("OnlineLastSeenTodayMale") && locale.containsKey("OnlineLastSeenTodayMale")) {
                        return (sex == Sex.UNKNOWN
                                ? locale.get("OnlineLastSeenToday")
                                : sex == Sex.MALE
                                ? locale.get("OnlineLastSeenTodayMale")
                                : locale.get("OnlineLastSeenTodayFemale")).replace("{time}", time);
                    } else {
                        return locale.get("OnlineLastSeenToday").replace("{time}", time);
                    }
                } else {
                    if (locale.containsKey("OnlineLastSeenYesterdayMale") && locale.containsKey("OnlineLastSeenYesterdayMale")) {
                        return (sex == Sex.UNKNOWN
                                ? locale.get("OnlineLastSeenYesterday")
                                : sex == Sex.MALE
                                ? locale.get("OnlineLastSeenYesterdayMale")
                                : locale.get("OnlineLastSeenYesterdayFemale")).replace("{time}", time);
                    } else {
                        return locale.get("OnlineLastSeenYesterday").replace("{time}", time);
                    }
                }
            } else if (delta < 14 * 24 * 60 * 60) {
                String time = formatTime(value.getLastSeen() * 1000L);
                String date = formatDate(value.getLastSeen() * 1000L);

                if (locale.containsKey("OnlineLastSeenDateTimeMale") && locale.containsKey("OnlineLastSeenDateTimeMale")) {
                    return (sex == Sex.UNKNOWN
                            ? locale.get("OnlineLastSeenDateTime")
                            : sex == Sex.MALE
                            ? locale.get("OnlineLastSeenDateTimeMale")
                            : locale.get("OnlineLastSeenDateTimeFemale"))
                            .replace("{time}", time)
                            .replace("{date}", date);
                } else {
                    return locale.get("OnlineLastSeenDateTime")
                            .replace("{time}", time)
                            .replace("{date}", date);
                }
            } else if (delta < 6 * 30 * 24 * 60 * 60) {
                String date = formatDate(value.getLastSeen() * 1000L);

                if (locale.containsKey("OnlineLastSeenDateMale") && locale.containsKey("OnlineLastSeenDateMale")) {
                    return (sex == Sex.UNKNOWN
                            ? locale.get("OnlineLastSeenDate")
                            : sex == Sex.MALE
                            ? locale.get("OnlineLastSeenDateMale")
                            : locale.get("OnlineLastSeenDateFemale"))
                            .replace("{date}", date);
                } else {
                    return locale.get("OnlineLastSeenDate")
                            .replace("{date}", date);
                }
            } else {
                return locale.get("OnlineOff");
            }
        } else if (value.getState() == UserPresence.State.ONLINE) {
            return locale.get("OnlineOn");
        }

        return null;
    }

    @ObjectiveCName("formatDuration:")
    public String formatDuration(int duration) {
        if (duration < 60) {
            return formatTwoDigit(0) + ":" + formatTwoDigit(duration);
        } else if (duration < 60 * 60) {
            return formatTwoDigit(duration / 60) + ":" + formatTwoDigit(duration % 60);
        } else {
            return formatTwoDigit(duration / 3600) + ":" + formatTwoDigit(duration / 60) + ":" + formatTwoDigit(duration % 60);
        }
    }

    @ObjectiveCName("formatGroupMembers:")
    public String formatGroupMembers(int count) {
        return locale.get("GroupMembers").replace("{count}", "" + count);
    }

    @ObjectiveCName("formatGroupOnline:")
    public String formatGroupOnline(int count) {
        return locale.get("GroupOnline").replace("{count}", "" + count);
    }

    @ObjectiveCName("formatDialogText:")
    public String formatDialogText(Dialog dialog) {
        if (dialog.getSenderId() == 0) {
            return "";
        } else {
            String contentText = formatContentText(dialog.getSenderId(),
                    dialog.getMessageType(), dialog.getText(), dialog.getRelatedUid());
            if (dialog.getPeer().getPeerType() == PeerType.GROUP) {
                if (isLargeDialogMessage(dialog.getMessageType())) {
                    return formatPerformerName(dialog.getSenderId()) + ": " + contentText;
                } else {
                    return contentText;
                }
            } else {
                return contentText;
            }
        }
    }

    @ObjectiveCName("formatNotificationText:")
    public String formatNotificationText(Notification pendingNotification) {
        return formatContentText(pendingNotification.getSender(),
                pendingNotification.getContentDescription().getContentType(),
                pendingNotification.getContentDescription().getText(),
                pendingNotification.getContentDescription().getRelatedUser());
    }

    @ObjectiveCName("formatContentTextWithSenderId:withContentType:withText:withRelatedUid:")
    public String formatContentText(int senderId, ContentType contentType, String text, int relatedUid) {
        switch (contentType) {
            case TEXT:
                return text;
            case DOCUMENT:
                if (text == null || text.length() == 0) {
                    return locale.get("ContentDocument");
                }
                return text;// File name
            case DOCUMENT_PHOTO:
                return locale.get("ContentPhoto");
            case DOCUMENT_VIDEO:
                return locale.get("ContentVideo");
            case SERVICE:
                return text;// Should be service message
            case SERVICE_REGISTERED:
                return getTemplateNamed(senderId, "ServiceRegistered");
            case SERVICE_CREATED:
                return getTemplateNamed(senderId, "ServiceGroupCreated");
            case SERVICE_ADD:
                return getTemplateNamed(senderId, "ServiceGroupAdded")
                        .replace("{name_added}", getSubjectName(relatedUid));
            case SERVICE_LEAVE:
                return getTemplateNamed(senderId, "ServiceGroupLeaved");
            case SERVICE_KICK:
                return getTemplateNamed(senderId, "ServiceGroupKicked")
                        .replace("{name_kicked}", getSubjectName(relatedUid));
            case SERVICE_AVATAR:
                return getTemplateNamed(senderId, "ServiceGroupAvatarChanged");
            case SERVICE_AVATAR_REMOVED:
                return getTemplateNamed(senderId, "ServiceGroupAvatarRemoved");
            case SERVICE_TITLE:
                return getTemplateNamed(senderId, "ServiceGroupTitle");
            case SERVICE_JOINED:
                return getTemplateNamed(senderId, "ServiceGroupJoined");
            case EMPTY:
                return "";
            default:
            case UNKNOWN_CONTENT:
                return locale.get("ContentUnsupported");
        }
    }

    @ObjectiveCName("isLargeDialogMessage:")
    public boolean isLargeDialogMessage(ContentType contentType) {
        switch (contentType) {
            case SERVICE:
            case SERVICE_AVATAR:
            case SERVICE_AVATAR_REMOVED:
            case SERVICE_CREATED:
            case SERVICE_TITLE:
            case SERVICE_LEAVE:
            case SERVICE_REGISTERED:
            case SERVICE_KICK:
            case SERVICE_ADD:
            case SERVICE_JOINED:
                return true;
            default:
                return false;
        }
    }

    @ObjectiveCName("formatFullServiceMessageWithSenderId:withContent:")
    public String formatFullServiceMessage(int senderId, ServiceContent content) {
        if (content instanceof ServiceUserRegistered) {
            return getTemplateNamed(senderId, "ServiceRegisteredFull");
        } else if (content instanceof ServiceGroupCreated) {
            return getTemplateNamed(senderId, "ServiceGroupCreatedFull");
        } else if (content instanceof ServiceGroupUserInvited) {
            return getTemplateNamed(senderId, "ServiceGroupAdded")
                    .replace("{name_added}",
<<<<<<< HEAD
                            getSubjectName(((ServiceGroupUserInvited) content).getInvitedUid()));
        }else if (content instanceof ServiceGroupUserKicked) {
=======
                            getSubjectName(((ServiceGroupUserInvited) content).getAddedUid()));
        } else if (content instanceof ServiceGroupUserKicked) {
>>>>>>> fdc31426
            return getTemplateNamed(senderId, "ServiceGroupKicked")
                    .replace("{name_kicked}",
                            getSubjectName(((ServiceGroupUserKicked) content).getKickedUid()));
        } else if (content instanceof ServiceGroupUserLeave) {
            return getTemplateNamed(senderId, "ServiceGroupLeaved");
        } else if (content instanceof ServiceGroupTitleChanged) {
            return getTemplateNamed(senderId, "ServiceGroupTitleFull")
                    .replace("{title}",
                            ((ServiceGroupTitleChanged) content).getNewTitle());
        } else if (content instanceof ServiceGroupAvatarChanged) {
            if (((ServiceGroupAvatarChanged) content).getNewAvatar() != null) {
                return getTemplateNamed(senderId, "ServiceGroupAvatarChanged");
            } else {
                return getTemplateNamed(senderId, "ServiceGroupAvatarRemoved");
            }
        } else if (content instanceof ServiceGroupUserJoined) {
            return getTemplateNamed(senderId, "ServiceGroupJoined");
        }

        Log.w("i18NEngine", "Unknown service content: " + content);

        return content.getCompatText();
    }

    @ObjectiveCName("formatPerformerNameWithUid:")
    public String formatPerformerName(int uid) {
        if (uid == modules.getAuthModule().myUid()) {
            return locale.get("You");
        } else {
            return getUser(uid).getName();
        }
    }

    @ObjectiveCName("getSubjectNameWithUid:")
    public String getSubjectName(int uid) {
        if (uid == modules.getAuthModule().myUid()) {
            return locale.get("Thee");
        } else {
            return getUser(uid).getName();
        }
    }

    @ObjectiveCName("formatMessagesExport:")
    public String formatMessagesExport(Message[] messages) {
        String text = "";
        Arrays.sort(messages, new Comparator<Message>() {

            int compare(long lhs, long rhs) {
                return lhs < rhs ? -1 : (lhs == rhs ? 0 : 1);
            }

            @Override
            public int compare(Message lhs, Message rhs) {
                return compare(lhs.getEngineSort(), rhs.getEngineSort());
            }
        });

        if (messages.length == 1) {
            for (Message model : messages) {
                if (!(model.getContent() instanceof TextContent)) {
                    continue;
                }
                text += ((TextContent) model.getContent()).getText();
            }
        } else {
            for (Message model : messages) {
                if (!(model.getContent() instanceof TextContent)) {
                    continue;
                }
                if (text.length() > 0) {
                    text += "\n";
                }
                text += modules.getUsersModule().getUsers().getValue(model.getSenderId()).getName() + ": ";
                text += ((TextContent) model.getContent()).getText();
            }
        }
        return text;
    }

    @ObjectiveCName("formatFastName:")
    public String formatFastName(String name) {
        if (name.length() > 1) {
            if (Character.isLetter(name.charAt(0))) {
                return name.substring(0, 1).toUpperCase();
            } else {
                return "#";
            }
        } else {
            return "#";
        }
    }

    private String getTemplateNamed(int senderId, String baseString) {
        return getTemplate(senderId, baseString).replace("{name}",
                formatPerformerName(senderId));
    }

    private String getTemplate(int senderId, String baseString) {
        if (senderId == modules.getAuthModule().myUid()) {
            if (locale.containsKey(baseString + "You")) {
                return locale.get(baseString + "You");
            }
        }
        if (locale.containsKey(baseString + "Male") && locale.containsKey(baseString + "Female")) {
            User u = getUser(senderId);
            if (u.getSex() == Sex.MALE) {
                return locale.get(baseString + "Male");
            } else if (u.getSex() == Sex.FEMALE) {
                return locale.get(baseString + "Female");
            }
        }
        return locale.get(baseString);
    }

    private User getUser(int uid) {
        return modules.getUsersModule().getUsers().getValue(uid);
    }
}<|MERGE_RESOLUTION|>--- conflicted
+++ resolved
@@ -24,10 +24,6 @@
 import im.actor.model.entity.content.ServiceGroupAvatarChanged;
 import im.actor.model.entity.content.ServiceGroupCreated;
 import im.actor.model.entity.content.ServiceGroupTitleChanged;
-<<<<<<< HEAD
-
-=======
->>>>>>> fdc31426
 import im.actor.model.entity.content.ServiceGroupUserInvited;
 import im.actor.model.entity.content.ServiceGroupUserJoined;
 import im.actor.model.entity.content.ServiceGroupUserKicked;
@@ -386,13 +382,8 @@
         } else if (content instanceof ServiceGroupUserInvited) {
             return getTemplateNamed(senderId, "ServiceGroupAdded")
                     .replace("{name_added}",
-<<<<<<< HEAD
-                            getSubjectName(((ServiceGroupUserInvited) content).getInvitedUid()));
-        }else if (content instanceof ServiceGroupUserKicked) {
-=======
                             getSubjectName(((ServiceGroupUserInvited) content).getAddedUid()));
         } else if (content instanceof ServiceGroupUserKicked) {
->>>>>>> fdc31426
             return getTemplateNamed(senderId, "ServiceGroupKicked")
                     .replace("{name_kicked}",
                             getSubjectName(((ServiceGroupUserKicked) content).getKickedUid()));
