--- conflicted
+++ resolved
@@ -54,12 +54,8 @@
 
     public AndroidNotifications(Context context) {
         this.context = context;
-<<<<<<< HEAD
-        soundPool = new SoundPool(1, AudioManager.STREAM_MUSIC, 0);
-=======
 //        bypass = new Bypass(context);
         soundPool = new SoundPool(1, AudioManager.STREAM_NOTIFICATION, 0);
->>>>>>> 0977b52f
         soundId = soundPool.load(context, R.raw.notification, 1);
     }
 
