@import '../../styles/variables';

.messages-list {
  overflow: auto;
  padding: 8px 0;
  [class*="col"] {
    padding: 0;
  }
  &__typing {
    text-align: center;
    background-color: rgba(0, 0, 0, .03);
    color: rgba(0, 0, 0, .5);
    border-radius: 4px;
    margin: 0;
    line-height: 16px;
    font-size: 12px;
    display: inline-block;
    padding: 4px 8px;
    margin-bottom: 16px;
    img {
      width: 16px;
      height: 16px;
    }
  }
}

.message {
  margin: 0;
  padding: 0 16px;
  &__avatar {
    margin: 8px 16px 16px 0;
  }
  &__body {
    margin: 0;
    font-size: 13px;
    font-weight: 400;
    &__title {
      font-size: 14px;
      font-weight: 500;
      line-height: 14px;

      height: 12px;
      margin: 8px 0 4px;

      color: rgb(22, 22, 22);
    }
    &__timestamp {
      font-size: 12px;

      text-transform: lowercase;

      color: rgb(190, 190, 190);
    }
  }
  &__status {
    margin-top: -2px;
    margin-right: 4px;
  }

  &__text {
    word-wrap: break-word;
    word-break: keep-all;
    color: rgb(37, 37, 37);
    margin-top: 4px;
    line-height: 22px;

    // Styles for markdown
    p {
      margin: 4px 0 0;
    }
<<<<<<< HEAD
}


.messages-list {
    > div {
        overflow: auto;
        flex: 1;
=======
    ul, ol {
      margin: 6px 0;
      padding-left: 24px;
    }
    h1, h2, h3, h4, h5 {
      padding: 6px 0;
      margin: 0;
    }
    blockquote {
      border-left: 3px solid $baseColor;
      margin: 0 24px 0 6px;
      padding-left: 15px;
    }
  }
  &__photo {
    position: relative;

    display: inline-block;

    background-color: rgba($baseColor, .05);
    margin-top: 6px;
    img {
      max-width: 300px;
      height: auto;
      @media (max-width: 396px) {
        max-width: 100%;
      }
    }
    &__original {
      position: absolute;
    }
  }
  &__document {
    margin: 6px 0 4px;
    display: inline-block;

    padding: 6px;
    border-radius: 2px;
    background-color: transparent;
    line-height: 18px;
    color: $baseColor;
    transition: background-color 400ms cubic-bezier(.25,.8,.25,1);
    &__icon {
      width: 24px;
      height: 24px;
      vertical-align: middle;
    }
    span {
      font-size: 13px;
      padding-right: 4px;
      line-height: 24px;
      text-decoration: none;
      display: inline-block;
      vertical-align: middle;
    }
    &:hover {
      background-color: rgba(darken($baseColor,10), .07);
      text-decoration: none;
>>>>>>> 8479ad2f
    }
  }
  &__service {
    text-align: center;
    color: rgba(black, .3);
  }
  &__unsupported {
    color: rgba(red, .3);
  }
}<|MERGE_RESOLUTION|>--- conflicted
+++ resolved
@@ -68,15 +68,6 @@
     p {
       margin: 4px 0 0;
     }
-<<<<<<< HEAD
-}
-
-
-.messages-list {
-    > div {
-        overflow: auto;
-        flex: 1;
-=======
     ul, ol {
       margin: 6px 0;
       padding-left: 24px;
@@ -135,7 +126,6 @@
     &:hover {
       background-color: rgba(darken($baseColor,10), .07);
       text-decoration: none;
->>>>>>> 8479ad2f
     }
   }
   &__service {
