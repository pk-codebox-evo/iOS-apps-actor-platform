{
  "name": "actor-web",
  "version": "0.0.2",
  "description": "Actor Web Application.",
  "authors": [
    "Oleg Shilov <me@olegshilov.com>"
  ],
  "ignore": [
    "**/.*",
    "node_modules",
    "bower_components",
    "test",
    "tests"
  ],
  "dependencies": {
    "angular": "~1.3.15",
    "angular-ui-router": "~0.2.13",
    "angular-material": "~0.8.3",
<<<<<<< HEAD
    "CryptoJS": "svn+http://crypto-js.googlecode.com/svn/#~3.1.2",
    "jsencrypt": "~2.1.0",
    "ngReact": "~0.1.5"
=======
    "angular-scroll-glue": "~2.0.5",
    "actor": "#master",
    "angular-sanitize": "~1.3.15",
    "angular-inview": "~1.5.0"
>>>>>>> 07a26e48
  }
}<|MERGE_RESOLUTION|>--- conflicted
+++ resolved
@@ -16,15 +16,9 @@
     "angular": "~1.3.15",
     "angular-ui-router": "~0.2.13",
     "angular-material": "~0.8.3",
-<<<<<<< HEAD
+    "actor": "#master",
     "CryptoJS": "svn+http://crypto-js.googlecode.com/svn/#~3.1.2",
     "jsencrypt": "~2.1.0",
     "ngReact": "~0.1.5"
-=======
-    "angular-scroll-glue": "~2.0.5",
-    "actor": "#master",
-    "angular-sanitize": "~1.3.15",
-    "angular-inview": "~1.5.0"
->>>>>>> 07a26e48
   }
 }