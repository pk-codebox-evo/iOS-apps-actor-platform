--- conflicted
+++ resolved
@@ -374,19 +374,11 @@
     }
     var strongName;
     try {
-<<<<<<< HEAD
-      unflattenKeylistIntoAnswers(['safari'], '3A87336E250E5FE0C5D75C39A7BCEFA8');
-      unflattenKeylistIntoAnswers(['ie8'], 'A5CF041B69B4F38019A964FDEB9F3AC7');
-      unflattenKeylistIntoAnswers(['ie10'], 'AD3060D8C39A2FDC8375B93DD753D508');
-      unflattenKeylistIntoAnswers(['gecko1_8'], 'D233209D65677304CD36CBD0003DC51E');
-      unflattenKeylistIntoAnswers(['ie9'], 'D3E0DB715255D9147B115335D03A0EFD');
-=======
       unflattenKeylistIntoAnswers(['gecko1_8'], '2957CAF14C37CEAB5CE8294FB301A663');
       unflattenKeylistIntoAnswers(['ie10'], '2FFBC076FB1DDAF6C3272844DF4EF8C4');
       unflattenKeylistIntoAnswers(['safari'], '413A84942D72F8C974D93F5A35EE774F');
       unflattenKeylistIntoAnswers(['ie8'], '52B3CE03228E830EED657787D6120CCB');
       unflattenKeylistIntoAnswers(['ie9'], 'F99EAC400AE017CAB40458552AE39CED');
->>>>>>> 69803405
       strongName = answers[computePropValue('user.agent')];
       var idx = strongName.indexOf(':');
       if (idx != -1) {
