--- conflicted
+++ resolved
@@ -15,10 +15,6 @@
 @import 'status';
 @import 'compose';
 @import 'activity';
-<<<<<<< HEAD
 @import 'profile';
 @import 'typing';
-=======
-@import 'typing';
-@import 'emoji';
->>>>>>> 9c3891cd
+@import 'emoji';