--- conflicted
+++ resolved
@@ -99,55 +99,22 @@
     let signupFormClassName = classNames('login__form', 'login__form--signup', {
       'login__form--active': this.state.step === AuthSteps.SIGNUP_NAME_WAIT
     });
-    let smsRequested = this.state.smsRequested;
-    let signupStarted = this.state.signupStarted;
-    let stepMesssageText =
-      <p>Please enter your full <strong>phone</strong> number to receive <strong>authorization code</strong>.</p>;
-
-    if (smsRequested) {
-      stepMesssageText =
-        <p>We sent <strong>authorization code</strong> to your <strong>phone</strong>. Please enter it below.</p>;
-    }
-    if (signupStarted) {
-      stepMesssageText =
-        <p>To complete your <strong>registration</strong>, please enter your <strong>name</strong>.</p>;
-    }
+    //let smsRequested = this.state.smsRequested;
+    //let signupStarted = this.state.signupStarted;
+
+    //let stepMesssageText =
+    //  <p>Please enter your full <strong>phone</strong> number to receive <strong>authorization code</strong>.</p>;
+    //
+    //if (smsRequested) {
+    //  stepMesssageText =
+    //    <p>We sent <strong>authorization code</strong> to your <strong>phone</strong>. Please enter it below.</p>;
+    //}
+    //if (signupStarted) {
+    //  stepMesssageText =
+    //    <p>To complete your <strong>registration</strong>, please enter your <strong>name</strong>.</p>;
+    //}
 
     return (
-<<<<<<< HEAD
-      <div className="login row center-xs middle-xs">
-        <div className="login__window">
-          <h2>Sign in to Actor messenger</h2>
-          {stepMesssageText}
-          <form className={requestFormClassName} onSubmit={this.onRequestSms}>
-            <a onClick={this.onWrongNumberClick}>Wrong?</a>
-            <input disabled={this.state.step > AuthSteps.PHONE_WAIT}
-                   name="phone"
-                   onChange={this.onPhoneChange}
-                   placeholder="Phone number"
-                   type="phone" />
-            <span>{this.state.errors.phone}</span>
-            <button className="button button--primary button--wide">Request code</button>
-          </form>
-          <form className={checkFormClassName} onSubmit={this.onSendCode}>
-            <input disabled={this.state.step > AuthSteps.CODE_WAIT}
-                   name="code"
-                   onChange={this.onCodeChange}
-                   placeholder="Auth code"
-                   type="number"
-                   value={this.state.code}/>
-            <span>{this.state.errors.code}</span>
-            <button className="button button--primary button--wide">Validate code</button>
-          </form>
-          <form className={signupFormClassName} onSubmit={this.onSignupRequested}>
-            <input name="name"
-                   onChange={this.onNameChange}
-                   placeholder="Name"
-                   type="text" />
-            <span>{this.state.errors.signup}</span>
-            <button className="button button--primary button--wide">Sign up</button>
-          </form>
-=======
       <section className="login-new row center-xs middle-xs">
         <div className="login-new__welcome col-xs row center-xs middle-xs">
           <img alt="Acor messenger" className="logo" src="/assets/img/logo.png"/>
@@ -167,11 +134,10 @@
               Actor Messenger © 2015
             </div>
             <div className="pull-right">
-              <a href="https://rink.hockeyapp.net/apps/8eb459f9f555b0344ea2dff9f8afc1a7">iPhone</a>
-              <a href="https://play.google.com/store/apps/details?id=im.actor.cloud">Android</a>
+              <a href="https://actor.im/ios">iPhone</a>
+              <a href="https://actor.im/android">Android</a>
             </div>
           </footer>
->>>>>>> 9ec346cf
         </div>
 
         <div className="login-new__form col-xs-6 col-md-4 row center-xs middle-xs">
