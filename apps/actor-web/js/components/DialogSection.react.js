var React = require('react');

var MessagesSection = require('./dialog/MessagesSection.react');
var ComposeSection = require('./dialog/ComposeSection.react');

var DialogStore = require('../stores/DialogStore');
var MessageStore = require('../stores/MessageStore');

var getStateFromStore = function() {
  return({
    dialog: DialogStore.getSelectedDialog(),
    messages: MessageStore.getAll()
  });
};

var DialogSection = React.createClass({
  getInitialState: function() {
    return(getStateFromStore());
  },

  componentWillMount: function() {
    DialogStore.addSelectListener(this._onChange);
    MessageStore.addChangeListener(this._onChange);
  },

  componentWillUnmount: function() {
    MessageStore.removeChangeListener(this._onChange);
    DialogStore.removeSelectListener(this._onChange);
  },

  render: function() {
    return(
<<<<<<< HEAD
      <section className="messages">
        <MessagesSection></MessagesSection>
      </section>
=======
      <div>
        <MessagesSection messages={this.state.messages}></MessagesSection>
        <ComposeSection dialog={this.state.dialog}></ComposeSection>
      </div>
>>>>>>> 81ce494e
    )
  },

  _onChange: function() {
    this.setState(getStateFromStore());
  }
});

module.exports = DialogSection;<|MERGE_RESOLUTION|>--- conflicted
+++ resolved
@@ -30,16 +30,10 @@
 
   render: function() {
     return(
-<<<<<<< HEAD
-      <section className="messages">
-        <MessagesSection></MessagesSection>
-      </section>
-=======
-      <div>
+      <section className="dialog">
         <MessagesSection messages={this.state.messages}></MessagesSection>
         <ComposeSection dialog={this.state.dialog}></ComposeSection>
-      </div>
->>>>>>> 81ce494e
+      </section>
     )
   },
 
