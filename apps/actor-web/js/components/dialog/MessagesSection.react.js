--- conflicted
+++ resolved
@@ -1,37 +1,26 @@
 var React = require('react');
 var _ = require('lodash');
 
-<<<<<<< HEAD
-var MessageStore = require('../../stores/MessageStore');
 var MessageItem = require('../common/MessageItem.react');
 
-var getStateFromStore = function() {
-  return({messages: MessageStore.getAll()});
-};
-
-=======
->>>>>>> 81ce494e
 var MessagesSection = React.createClass({
   propTypes: {
     messages: React.PropTypes.array.isRequired
   },
 
   render: function() {
-<<<<<<< HEAD
-    var messages = _.map(this.state.messages, function(message) {
+    var messages = _.map(this.props.messages, function(message) {
       return(
         <MessageItem message={message}></MessageItem>
       );
-=======
-    var messages = _.map(this.props.messages, function(message) {
-      return(<p>{message.content.text}</p>);
->>>>>>> 81ce494e
     });
 
     return(
-      <ul className="messages__list">
-        {messages}
-      </ul>
+      <section className="messages">
+        <ul className="messages__list">
+          {messages}
+        </ul>
+      </section>
     )
   }
 });
