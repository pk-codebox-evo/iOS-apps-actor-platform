<<<<<<< HEAD
argv = require('yargs').argv
assign = require 'lodash.assign'
autoprefixer = require 'gulp-autoprefixer'
browserify = require 'browserify'
buffer = require 'vinyl-buffer'
=======
autoprefixer = require 'gulp-autoprefixer'
>>>>>>> 07a26e48
coffee = require 'gulp-coffee'
concat = require 'gulp-concat'
connect = require 'gulp-connect'
gulp = require 'gulp'
gutil = require 'gulp-util'
<<<<<<< HEAD
gulpif = require 'gulp-if'
minifycss = require 'gulp-minify-css'
sass = require 'gulp-sass'
source = require 'vinyl-source-stream'
sourcemaps = require 'gulp-sourcemaps'
reactify = require 'reactify'
=======
minifycss = require 'gulp-minify-css'
sass = require 'gulp-sass'
sourcemaps = require 'gulp-sourcemaps'
>>>>>>> 07a26e48
uglify = require 'gulp-uglify'
usemin = require 'gulp-usemin'
watchify = require 'watchify'

gulp.task 'coffee', ->
  gulp.src ['./app/**/*.coffee']
    .pipe sourcemaps.init()
      .pipe coffee({ bare: true }).on('error', gutil.log)
      .pipe uglify()
      .pipe concat 'app-coffee.js'
    .pipe sourcemaps.write './'
    .pipe gulp.dest './dist/assets/js/'
    .pipe connect.reload()


opts = assign({}, watchify.args, {
  entries: 'app/main.js',
  extensions: 'jsx',
  debug: !argv.production
})

bundler = browserify(opts)
bundler.transform(reactify)

jsBundleFile = 'app-js.js'

gulp.task 'browserify', ->
  watcher = watchify(bundler)

  watcher.on 'update', ->
    updateStart = Date.now()
    console.log('Browserify started')
    watcher.bundle()
      .pipe(source(jsBundleFile))
        ## uglify
      .pipe(gulp.dest('./dist/assets/js'))
      .pipe(connect.reload())
    console.log('Browserify ended', (Date.now() - updateStart) + 'ms')
  .bundle()
  .pipe(source(jsBundleFile))
  .pipe(gulp.dest('./dist/assets/js'))
  .pipe(connect.reload())

gulp.task 'sass', ->
  gulp.src ['./app/**/*.scss']
    .pipe sourcemaps.init()
      .pipe sass().on('error', gutil.log)
      .pipe autoprefixer()
      .pipe concat 'styles.css'
      .pipe minifycss()
    .pipe sourcemaps.write './'
    .pipe gulp.dest './dist/assets/css/'
    .pipe connect.reload()

gulp.task 'html', ->
  gulp.src ['./app/**/*.html']
    .pipe gulp.dest './dist/app/'
    .pipe connect.reload()
  gulp.src ['./index.html']
    .pipe gulp.dest './dist/'
    .pipe connect.reload()


gulp.task 'watch', ['server'], ->
  gulp.watch ['./app/**/*.coffee'], ['coffee']
  gulp.watch ['./app/**/*.scss'], ['sass']
  gulp.watch ['./index.html', './app/**/*.html'], ['html']

gulp.task 'assets', ->
  gulp.src ['./assets/**/*']
    .pipe gulp.dest './dist/assets/'
<<<<<<< HEAD
  gulp.src ['./ActorMessenger/**/*.js']
    .pipe gulp.dest './dist/ActorMessenger/'
  gulp.src ['./bower_components/angular/angular.js']
    .pipe gulp.dest './dist/assets/js'
=======
  gulp.src ['./bower_components/actor/**/*.js']
    .pipe gulp.dest './dist/assets/js/actor'
>>>>>>> 07a26e48

gulp.task 'usemin', ->
  gulp.src ['./index.html']
    .pipe usemin
      js: [
        sourcemaps.init {loadMaps: true}
        'concat'
        uglify()
        sourcemaps.write './'
      ]
      css: [autoprefixer(), minifycss()]
    .pipe gulp.dest './dist/'
    .pipe connect.reload()

gulp.task 'server', ->
  connect.server
    port: 3000
    root: ['./dist/', './']
    livereload: true

gulp.task 'build', ['assets', 'coffee', 'browserify', 'sass', 'html', 'usemin']

gulp.task 'build:dev', ['assets', 'coffee', 'browserify', 'sass', 'html']

gulp.task 'dev', ['build:dev', 'server', 'watch']

gulp.task 'default', ['build']<|MERGE_RESOLUTION|>--- conflicted
+++ resolved
@@ -1,29 +1,19 @@
-<<<<<<< HEAD
 argv = require('yargs').argv
 assign = require 'lodash.assign'
 autoprefixer = require 'gulp-autoprefixer'
 browserify = require 'browserify'
 buffer = require 'vinyl-buffer'
-=======
-autoprefixer = require 'gulp-autoprefixer'
->>>>>>> 07a26e48
 coffee = require 'gulp-coffee'
 concat = require 'gulp-concat'
 connect = require 'gulp-connect'
 gulp = require 'gulp'
 gutil = require 'gulp-util'
-<<<<<<< HEAD
 gulpif = require 'gulp-if'
 minifycss = require 'gulp-minify-css'
 sass = require 'gulp-sass'
 source = require 'vinyl-source-stream'
 sourcemaps = require 'gulp-sourcemaps'
 reactify = require 'reactify'
-=======
-minifycss = require 'gulp-minify-css'
-sass = require 'gulp-sass'
-sourcemaps = require 'gulp-sourcemaps'
->>>>>>> 07a26e48
 uglify = require 'gulp-uglify'
 usemin = require 'gulp-usemin'
 watchify = require 'watchify'
@@ -95,15 +85,10 @@
 gulp.task 'assets', ->
   gulp.src ['./assets/**/*']
     .pipe gulp.dest './dist/assets/'
-<<<<<<< HEAD
-  gulp.src ['./ActorMessenger/**/*.js']
-    .pipe gulp.dest './dist/ActorMessenger/'
+  gulp.src ['./bower_components/actor/**/*.js']
+    .pipe gulp.dest './dist/assets/js/actor'
   gulp.src ['./bower_components/angular/angular.js']
     .pipe gulp.dest './dist/assets/js'
-=======
-  gulp.src ['./bower_components/actor/**/*.js']
-    .pipe gulp.dest './dist/assets/js/actor'
->>>>>>> 07a26e48
 
 gulp.task 'usemin', ->
   gulp.src ['./index.html']
