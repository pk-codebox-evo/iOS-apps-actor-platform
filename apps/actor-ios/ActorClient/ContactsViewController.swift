//
//  ContactsViewController.swift
//  ActorClient
//
//  Created by Stepan Korshakov on 10.03.15.
//  Copyright (c) 2015 Actor LLC. All rights reserved.
//

import UIKit
import MessageUI

class ContactsViewController: ContactsBaseController, UISearchBarDelegate, UISearchDisplayDelegate {
    
    // MARK: -
    // MARK: Public vars
    
    @IBOutlet var rootView: UIView!
    @IBOutlet weak var tableView: UITableView!
    @IBOutlet weak var emptyView: UIView!
    
    var searchView: UISearchBar?
    var searchDisplay: UISearchDisplayController?
    var searchSource: ContactsSource?
    
    var binder = Binder()
    
    // MARK: -
    // MARK: Constructors
    
    required init(coder aDecoder: NSCoder) {
        super.init(coder: aDecoder);
        initCommon();
    }
    
    override init() {
        super.init(nibName: "ContactsViewController", bundle: nil)
        initCommon();
    }
    
    // MARK: -
    
    override func viewDidLoad() {
        
        view.backgroundColor = UIColor.whiteColor()
        
        bindTable(tableView, fade: false);
        
        searchView = UISearchBar()
        searchView!.delegate = self
        searchView!.frame = CGRectMake(0, 0, 0, 44)
        
        MainAppTheme.search.styleSearchBar(searchView!)
        
        searchDisplay = UISearchDisplayController(searchBar: searchView, contentsController: self)
        searchDisplay?.searchResultsDelegate = self
        searchDisplay?.searchResultsTableView.rowHeight = 56
        searchDisplay?.searchResultsTableView.separatorStyle = UITableViewCellSeparatorStyle.None
        searchDisplay?.searchResultsTableView.backgroundColor = Resources.BackyardColor
        searchDisplay?.searchResultsTableView.frame = tableView.frame
        
        tableView.tableHeaderView = searchView
        
        searchSource = ContactsSource(searchDisplay: searchDisplay!)
        
        emptyView.hidden = true;
    
        super.viewDidLoad();
        
        navigationItem.title = NSLocalizedString("TabPeople", comment: "People Title")
        navigationItem.rightBarButtonItem = UIBarButtonItem(barButtonSystemItem: UIBarButtonSystemItem.Add, target: self, action: "doAddContact")
        
        placeholder.setImage(
            UIImage(named: "contacts_list_placeholder"),
            title:  NSLocalizedString("Placeholder_Contacts_Title", comment: "Placeholder Title"),
            subtitle: NSLocalizedString("Placeholder_Contacts_Message", comment: "Placeholder Message"),
            actionTitle: NSLocalizedString("Placeholder_Contacts_Action", comment: "Placeholder Action"),
            actionTarget: self, actionSelector: Selector("showSmsInvitation"))
        binder.bind(MSG.getAppState().getIsContactsEmpty(), closure: { (value: Any?) -> () in
            if let empty = value as? JavaLangBoolean {
                if Bool(empty.booleanValue()) == true {
                    self.showPlaceholder()
                } else {
                    self.hidePlaceholder()
                }
            }
        })
    }
    
    override func viewWillAppear(animated: Bool) {
        super.viewWillAppear(animated)
        
        var selected = tableView.indexPathForSelectedRow();
        if (selected != nil){
            tableView.deselectRowAtIndexPath(selected!, animated: animated);
        }
        
        if (searchDisplay != nil && searchDisplay!.active){
            MainAppTheme.search.applyStatusBar()
        } else {
            MainAppTheme.navigation.applyStatusBar()
        }
    }
    
    // MARK: -
    // MARK: Methods
    
    func initCommon(){
        
        var title = "";
        if (MainAppTheme.tab.showText) {
            title = NSLocalizedString("TabPeople", comment: "People Title")
        }
        
        tabBarItem = UITabBarItem(title: title,
            image: UIImage(named: "ic_people_outline")!
                .tintImage(Resources.BarTintUnselectedColor)
                .imageWithRenderingMode(UIImageRenderingMode.AlwaysOriginal),
            selectedImage: UIImage(named: "ic_people_filled")!
                .tintImage(Resources.BarTintColor)
                .imageWithRenderingMode(UIImageRenderingMode.AlwaysOriginal));
        
        if (!MainAppTheme.tab.showText) {
            tabBarItem.imageInsets = UIEdgeInsetsMake(6, 0, -6, 0);
        }
    }
    
    func doAddContact() {
<<<<<<< HEAD
        var alertView = UIAlertView(
            title: NSLocalizedString("ContactsAddHeader", comment: "Alert Title"),
            message: NSLocalizedString("ContactsAddHint", comment: "Alert Hint"),
            delegate: nil,
            cancelButtonTitle: NSLocalizedString("AlertCancel", comment: "Alert Cancel"),
            otherButtonTitles: NSLocalizedString("AlertNext", comment: "Alert Next"))
=======
        var alertView = UIAlertView(title: "Add Contact", message: "Please, specify phone number", delegate: self, cancelButtonTitle: "Cancel")
        alertView.addButtonWithTitle("Add")
>>>>>>> b9023383
        alertView.alertViewStyle = UIAlertViewStyle.PlainTextInput
        alertView.show()
    }
    
    // MARK: -
    // MARK: UITableView Delegate
    
    func tableView(tableView: UITableView, didSelectRowAtIndexPath indexPath: NSIndexPath) {
        var contact: AMContact!;
        
        if (tableView == self.tableView) {
            contact = objectAtIndexPath(indexPath) as! AMContact
        } else {
            contact = searchSource!.objectAtIndexPath(indexPath) as! AMContact
        }
        
        navigateToMessagesWithUid(contact.getUid())
    }
    
    // MARK: -
    // MARK: Navigation
    
    func showSmsInvitation() {
        if MFMessageComposeViewController.canSendText() {
            let messageComposeController = MFMessageComposeViewController()
            messageComposeController.messageComposeDelegate = self
            messageComposeController.body =  NSLocalizedString("InviteText", comment: "Invite Text")
            presentViewController(messageComposeController, animated: true, completion: nil)
        } else {
            UIAlertView(title: "Error", message: "Cannot send SMS", delegate: nil, cancelButtonTitle: "OK") // TODO: Show or not to show?
        }
    }
    
    private func navigateToMessagesWithUid(uid: jint) {
        let conversationController = AAConversationController(peer: AMPeer.userWithInt(uid))
        conversationController.hidesBottomBarWhenPushed = true
        navigationController?.pushViewController(conversationController, animated: true);
        MainAppTheme.navigation.applyStatusBar()
    }
    
}

// MARK: -
// MARK: MFMessageComposeViewController Delegate

extension ContactsViewController: MFMessageComposeViewControllerDelegate {
    
    func messageComposeViewController(controller: MFMessageComposeViewController!, didFinishWithResult result: MessageComposeResult) {
        controller.dismissViewControllerAnimated(true, completion: nil)
    }
    
}

// MARK: -
// MARK: UIAlertView Delegate

extension ContactsViewController: UIAlertViewDelegate {
    
    func alertView(alertView: UIAlertView, clickedButtonAtIndex buttonIndex: Int) {
        // TODO: Localize
        if buttonIndex == 1 {
            let textField = alertView.textFieldAtIndex(0)!
            if count(textField.text) > 0 {
                execute(MSG.findUsersWithNSString(textField.text), successBlock: { (val) -> () in
                    println("\(val.self)")
                    var user: AMUserVM?
                    user = val as? AMUserVM
                    if user == nil {
                        if let users = val as? IOSObjectArray {
                            if Int(users.length()) > 0 {
                                if let tempUser = users.objectAtIndex(0) as? AMUserVM {
                                    user = tempUser
                                }
                            }
                        }
                    }
                    if user != nil {
                        self.execute(MSG.addContactWithInt(user!.getId()), successBlock: { (val) -> () in
                            self.navigateToMessagesWithUid(user!.getId())
                            }, failureBlock: { (val) -> () in
                                UIAlertView(title: "Error", message: "Cannot add user with this phone number", delegate: self, cancelButtonTitle: "Cancel").show()
                        })
                    } else {
                        UIAlertView(title: "Error", message: "Cannot find user with this phone number", delegate: self, cancelButtonTitle: "Cancel").show()
                    }
                    }, failureBlock: { (val) -> () in
                        UIAlertView(title: "Error", message: "Cannot find user with this phone number", delegate: self, cancelButtonTitle: "Cancel").show()
                })
            }
        }
    }
}<|MERGE_RESOLUTION|>--- conflicted
+++ resolved
@@ -125,17 +125,13 @@
     }
     
     func doAddContact() {
-<<<<<<< HEAD
         var alertView = UIAlertView(
             title: NSLocalizedString("ContactsAddHeader", comment: "Alert Title"),
             message: NSLocalizedString("ContactsAddHint", comment: "Alert Hint"),
-            delegate: nil,
+            delegate: self,
             cancelButtonTitle: NSLocalizedString("AlertCancel", comment: "Alert Cancel"),
             otherButtonTitles: NSLocalizedString("AlertNext", comment: "Alert Next"))
-=======
-        var alertView = UIAlertView(title: "Add Contact", message: "Please, specify phone number", delegate: self, cancelButtonTitle: "Cancel")
-        alertView.addButtonWithTitle("Add")
->>>>>>> b9023383
+        
         alertView.alertViewStyle = UIAlertViewStyle.PlainTextInput
         alertView.show()
     }
