package im.actor.sdk.controllers.conversation;

import android.Manifest;
import android.animation.ObjectAnimator;
import android.app.AlertDialog;
import android.content.Context;
import android.content.DialogInterface;
import android.content.Intent;
import android.content.pm.ActivityInfo;
import android.content.pm.PackageManager;
import android.content.res.Configuration;
import android.database.Cursor;
import android.graphics.Color;
import android.graphics.PorterDuff;
import android.graphics.PorterDuffColorFilter;
import android.graphics.drawable.Drawable;
import android.graphics.drawable.StateListDrawable;
import android.media.MediaScannerConnection;
import android.net.Uri;
import android.os.Build;
import android.os.Bundle;
import android.os.Environment;
import android.provider.ContactsContract;
import android.provider.MediaStore;
import android.support.v4.app.ActivityCompat;
import android.support.v4.app.Fragment;
import android.support.v4.content.ContextCompat;
import android.support.v7.app.ActionBar;
import android.support.v7.view.ActionMode;
import android.support.v7.view.menu.ActionMenuItemView;
import android.support.v7.widget.ActionMenuView;
import android.support.v7.widget.LinearLayoutManager;
import android.support.v7.widget.RecyclerView;
import android.text.Editable;
import android.text.Spannable;
import android.text.TextWatcher;
import android.util.Base64;
import android.view.LayoutInflater;
import android.view.Menu;
import android.view.MenuItem;
import android.view.MotionEvent;
import android.view.View;
import android.view.ViewGroup;
import android.view.animation.AlphaAnimation;
import android.view.animation.Animation;
import android.view.animation.TranslateAnimation;
import android.widget.AdapterView;
import android.widget.FrameLayout;
import android.widget.ImageButton;
import android.widget.ImageView;
import android.widget.LinearLayout;
import android.widget.TableLayout;
import android.widget.TableRow;
import android.widget.TextView;
import android.widget.Toast;

import java.io.File;
import java.util.ArrayList;
import java.util.Set;

import im.actor.core.entity.BotCommand;
import im.actor.core.entity.MentionFilterResult;
import im.actor.core.entity.Peer;
import im.actor.core.entity.PeerType;
import im.actor.core.entity.content.AbsContent;
import im.actor.core.network.RpcException;
import im.actor.core.viewmodel.Command;
import im.actor.core.viewmodel.CommandCallback;
import im.actor.core.viewmodel.GroupVM;
import im.actor.core.viewmodel.UserVM;
import im.actor.runtime.Log;
import im.actor.runtime.actors.ActorCreator;
import im.actor.runtime.actors.ActorRef;
import im.actor.runtime.actors.ActorSystem;
import im.actor.runtime.actors.Props;
import im.actor.runtime.actors.messages.PoisonPill;
import im.actor.runtime.actors.messages.Void;
import im.actor.sdk.ActorSDK;
import im.actor.sdk.ActorStyle;
import im.actor.sdk.R;
import im.actor.sdk.controllers.Intents;
import im.actor.sdk.controllers.conversation.botcommands.CommandsAdapter;
import im.actor.sdk.controllers.conversation.mentions.MentionsAdapter;
import im.actor.sdk.controllers.conversation.messages.AudioHolder;
import im.actor.sdk.controllers.conversation.view.FastShareAdapter;
import im.actor.sdk.controllers.settings.BaseActorChatActivity;
import im.actor.sdk.core.audio.VoiceCaptureActor;
import im.actor.sdk.intents.ActorIntent;
import im.actor.sdk.util.Randoms;
import im.actor.sdk.util.Screen;
import im.actor.core.utils.GalleryScannerActor;
import im.actor.sdk.view.SelectorFactory;
import im.actor.sdk.view.ShareMenuButtonFactory;
import im.actor.sdk.view.TintDrawable;
import im.actor.sdk.view.adapters.HolderAdapter;
import im.actor.sdk.view.adapters.RecyclerListView;
import im.actor.sdk.view.avatar.AvatarView;
import im.actor.sdk.controllers.conversation.view.TypingDrawable;
import im.actor.sdk.view.emoji.SmileProcessor;
import im.actor.sdk.view.markdown.AndroidMarkdown;
import im.actor.runtime.mvvm.Value;
import im.actor.runtime.mvvm.ValueChangedListener;

import static im.actor.sdk.util.ViewUtils.expandMentions;
import static im.actor.sdk.util.ViewUtils.goneView;
import static im.actor.sdk.util.ViewUtils.hideView;
import static im.actor.sdk.util.ViewUtils.showView;
import static im.actor.sdk.util.ViewUtils.zoomInView;
import static im.actor.sdk.util.ViewUtils.zoomOutView;
import static im.actor.sdk.view.emoji.SmileProcessor.emoji;
import static im.actor.sdk.util.ActorSDKMessenger.groups;
import static im.actor.sdk.util.ActorSDKMessenger.messenger;
import static im.actor.sdk.util.ActorSDKMessenger.users;

@SuppressWarnings("NullableProblems")
public class ChatActivity extends ActorEditTextActivity {

    public static final String EXTRA_CHAT_PEER = "chat_peer";

    //////////////////////////////////
    // Activity keys
    //////////////////////////////////
    public static final String EXTRA_CHAT_COMPOSE = "compose";
    public static final String STATE_FILE_NAME = "pending_file_name";
    private static final int REQUEST_GALLERY = 0;
    private static final int REQUEST_PHOTO = 1;
    private static final int REQUEST_VIDEO = 2;
    private static final int REQUEST_DOC = 3;
    private static final int REQUEST_LOCATION = 4;
    private static final int REQUEST_CONTACT = 5;
    private static final int PERMISSIONS_REQUEST_CAMERA = 6;
    private static final int PERMISSION_REQUEST_RECORD_AUDIO = 7;
    private static final int PERMISSIONS_REQUEST_FOR_CALL = 8;
    private static final int PERMISSIONS_REQUEST_FOR_VIDEO_CALL = 12;
    private static final int PERMISSION_REQ_MEDIA = 11;
    public static final int MAX_USERS_FOR_CALLS = 5;
    // Peer of current chat
    private Peer peer;

    //////////////////////////////////
    // Configuration
    //////////////////////////////////

    //////////////////////////////////
    // Model
    //////////////////////////////////
    // Toolbar title root view
    private View barView;

    //////////////////////////////////
    // Toolbar views
    //////////////////////////////////
    // Toolbar unread counter
    private TextView counter;
    // Toolbar Avatar view
    private AvatarView barAvatar;
    // Toolbar title view
    private TextView barTitle;
    // Toolbar subtitle view container
    private View barSubtitleContainer;
    // Toolbar subtitle text view
    private TextView barSubtitle;
    // Toolbar typing container
    private View barTypingContainer;
    // Toolbar typing icon
    private ImageView barTypingIcon;
    // Toolbar typing text
    private TextView barTyping;
    private boolean isAutocompleteVisible = false;

    //////////////////////////////////
    // Voice messages
    //////////////////////////////////
    private View audioContainer;
    private View recordPoint;
    private View messageContainer;
    private View audioSlide;
    private int slideStart;
    private TextView audioTimer;
    private boolean isAudioVisible;
    private boolean isShareVisible;
    private int SLIDE_LIMIT;
    ActorRef voiceRecordActor;
    private String audioFile;
    private ImageView audioButton;

    //////////////////////////////////
    // Mentions
    //////////////////////////////////
    private HolderAdapter autocompleteAdapter;
    private CommandsAdapter commandsAdapter;
    private RecyclerListView autocompleteList;
    private String autocompleteString = "";
    private int autocompleteTriggerStart;

    //////////////////////////////////
    // Quote
    //////////////////////////////////
    private TextView quoteText;
    private FrameLayout quoteContainer;
    private String currentQuote = "";

    //////////////////////////////////
    // Forwarding
    //////////////////////////////////
    private String forwardText;
    private String forwardTextRaw;
    private AbsContent forwardContent;

    //////////////////////////////////
    //Share menu
    //////////////////////////////////
    private View shareContainer;
    private View shareMenuCaontainer;
    private int shareMenuMaxHeight = 0;
    private FastShareAdapter fastShareAdapter;


    //////////////////////////////////
    // Utility variables
    //////////////////////////////////
    // Camera photo destination name
    private String pending_fileName;
    // Lock typing during messageEditText change
    private boolean isTypingDisabled = false;
    // Is Activity opened from Compose
    private boolean isCompose = false;
    private Intent intent;
    private boolean textEditing = false;
    private long currentEditRid;
    private Animation.AnimationListener animationListener;
    private Menu menu;
    private boolean isBot = false;
    private View emptyBotSend;
    private TextView emptyBotHint;
    private ImageView menuIconToChange;
    private TextView menuTitleToChange;
    private View.OnClickListener shareSendOcl;
    private View.OnClickListener defaultSendOcl;

    public static Intent build(Peer peer, boolean compose, Context context) {
        final Intent intent = new Intent(context, ChatActivity.class);
        intent.putExtra(EXTRA_CHAT_PEER, peer.getUnuqueId());
        intent.putExtra(EXTRA_CHAT_COMPOSE, compose);
        return intent;
    }

    @Override
    public void onCreate(Bundle saveInstance) {
        // Reading peer of chat
        intent = getIntent();
        peer = Peer.fromUniqueId(intent.getExtras().getLong(EXTRA_CHAT_PEER));
        checkIsBot();
        if (saveInstance == null) {
            // Set compose state for auto-showing menu
            isCompose = intent.getExtras().getBoolean(EXTRA_CHAT_COMPOSE, false);
        } else {
            // Activity restore
            pending_fileName = saveInstance.getString(STATE_FILE_NAME, null);
        }

        super.onCreate(saveInstance);

        onCreateToolbar();

        messageEditText.addTextChangedListener(new TextWatcherImp());
        messageEditText.setOnFocusChangeListener((v, hasFocus) -> {
            if (hasFocus) {
                hideShare();
            }
        });

        //Voice record
        SLIDE_LIMIT = (int) (Screen.getDensity() * 180);
        audioContainer = findViewById(R.id.audioContainer);
        audioTimer = (TextView) findViewById(R.id.audioTimer);
        audioSlide = findViewById(R.id.audioSlide);
        recordPoint = findViewById(R.id.record_point);

        audioButton = (ImageView) findViewById(R.id.record_btn);
        audioButton.setVisibility(View.VISIBLE);
        audioButton.setOnTouchListener((v, event) -> {
            if (event.getAction() == MotionEvent.ACTION_DOWN) {
                if (!isAudioVisible) {
                    showAudio();
                    slideStart = (int) event.getX();
                }
            } else if (event.getAction() == MotionEvent.ACTION_UP) {
                if (isAudioVisible) {
                    hideAudio(false);
                }
            } else if (event.getAction() == MotionEvent.ACTION_MOVE) {
                if (isAudioVisible) {
                    int slide = slideStart - (int) event.getX();
                    if (slide < 0) {
                        slide = 0;
                    }
                    if (slide > SLIDE_LIMIT) {
                        hideAudio(true);
                    } else {
                        slideAudio(slide);
                    }
                }
            }
            return true;
        });

        // Mentions
        autocompleteList = (RecyclerListView) findViewById(R.id.mentionsList);
        autocompleteList.setBackgroundColor(ActorSDK.sharedActor().style.getMainBackgroundColor());

        //Quote
        quoteContainer = (FrameLayout) findViewById(R.id.quoteContainer);
        quoteContainer.setBackgroundColor(ActorSDK.sharedActor().style.getMainBackgroundColor());
        quoteText = (TextView) findViewById(R.id.quote_text);
        findViewById(R.id.ib_close_quote).setOnClickListener(v -> {
            goneView(quoteContainer);
            quoteText.setText("");
            currentQuote = "";
            if (textEditing) {
                messageEditText.setText("");
            }
            textEditing = false;
            checkSendButton();

        });

        //share menu
        TableLayout shareMenu = (TableLayout) findViewById(R.id.share_menu);
        shareMenu.setBackgroundColor(ActorSDK.sharedActor().style.getMainBackgroundColor());
        findViewById(R.id.fast_share).setBackgroundColor(ActorSDK.sharedActor().style.getMainBackgroundColor());
        shareMenuCaontainer = findViewById(R.id.share_container);
        shareMenuCaontainer.setOnClickListener(v -> {

        });
        shareContainer = findViewById(R.id.closeMenuLayout);
        shareContainer.setOnTouchListener((v, event) -> {
            hideShare();
            return false;
        });

        final TextView contactText = (TextView) findViewById(R.id.contact_text);
        final ImageView shareContact = (ImageView) findViewById(R.id.share_contact);
        shareContact.setBackgroundDrawable(ShareMenuButtonFactory.get(0xff3ec2fa, this));
        ;
        findViewById(R.id.share_hide).setVisibility(View.GONE);

        View.OnClickListener shareMenuOCL = item -> {
            if (item.getId() == R.id.share_gallery) {
                Intent intent1 = new Intent(Intent.ACTION_PICK, MediaStore.Images.Media.EXTERNAL_CONTENT_URI);
                intent1.setType("image/* video/*");
                startActivityForResult(intent1, REQUEST_GALLERY);
            } else if (item.getId() == R.id.share_camera) {
                File externalFile = Environment.getExternalStorageDirectory();
                if (externalFile == null) {
                    Toast.makeText(ChatActivity.this, R.string.toast_no_sdcard, Toast.LENGTH_LONG).show();
                } else {
                    String externalPath = externalFile.getAbsolutePath();
                    String exportPathBase = externalPath + "/" + ActorSDK.sharedActor().getAppName() + "/" + ActorSDK.sharedActor().getAppName() + " images" + "/";
                    new File(exportPathBase).mkdirs();

                    pending_fileName = exportPathBase + "capture_" + Randoms.randomId() + ".jpg";
                }
                if (ContextCompat.checkSelfPermission(ChatActivity.this, Manifest.permission.CAMERA) != PackageManager.PERMISSION_GRANTED) {
                    Log.d("Permissions", "camera - no permission :c");
                    ActivityCompat.requestPermissions(ChatActivity.this,
                            new String[]{Manifest.permission.CAMERA},
                            PERMISSIONS_REQUEST_CAMERA);

                } else {
                    startCamera();
                }
            } else if (item.getId() == R.id.share_video) {

                File externalFile = Environment.getExternalStorageDirectory();
                if (externalFile == null) {
                    Toast.makeText(ChatActivity.this, R.string.toast_no_sdcard, Toast.LENGTH_LONG).show();
                } else {
                    String externalPath = externalFile.getAbsolutePath();
                    String exportPathBase = externalPath + "/" + ActorSDK.sharedActor().getAppName() + "/" + ActorSDK.sharedActor().getAppName() + " video" + "/";
                    new File(exportPathBase).mkdirs();

                    pending_fileName = exportPathBase + "capture_" + Randoms.randomId() + ".mp4";

                    Intent i = new Intent(MediaStore.ACTION_VIDEO_CAPTURE)
                            .putExtra(MediaStore.EXTRA_OUTPUT, Uri.fromFile(new File(pending_fileName)));
                    startActivityForResult(i, REQUEST_VIDEO);
                }
            } else if (item.getId() == R.id.share_file) {
                startActivityForResult(Intents.pickFile(ChatActivity.this), REQUEST_DOC);
            } else if (item.getId() == R.id.share_location) {
                startActivityForResult(Intents.pickLocation(ChatActivity.this), REQUEST_LOCATION);
            } else if (item.getId() == R.id.share_contact) {
                Intent intent1 = new Intent(Intent.ACTION_PICK, ContactsContract.Contacts.CONTENT_URI);
                startActivityForResult(intent1, REQUEST_CONTACT);
            } else if (item.getId() == R.id.share_hide) {
                //just hide
            }

            //hide it
            hideShare();
        };
        defaultSendOcl = shareMenuOCL;

        findViewById(R.id.share_gallery).setOnClickListener(shareMenuOCL);
        findViewById(R.id.share_video).setOnClickListener(shareMenuOCL);
        findViewById(R.id.share_camera).setOnClickListener(shareMenuOCL);
        shareContact.setOnClickListener(shareMenuOCL);
        findViewById(R.id.share_file).setOnClickListener(shareMenuOCL);
        findViewById(R.id.share_hide).setOnClickListener(shareMenuOCL);
        View shareLocation = findViewById(R.id.share_location);
        shareLocation.setOnClickListener(shareMenuOCL);
        ActorSDK.sharedActor().getDelegate().onShareMenuCreated(shareMenu);

        menuIconToChange = shareContact;
        menuTitleToChange = contactText;

        ArrayList<ShareMenuField> customFields = ActorSDK.sharedActor().getDelegate().addCustomShareMenuFields();

        if (customFields != null && customFields.size() > 0) {
            if (customFields.size() % 2 != 0) {
                customFields.add(new ShareMenuField(R.drawable.attach_hide2,
                        ActorSDK.sharedActor().style.getBackyardBackgroundColor(),
                        "",
                        new View.OnClickListener() {
                            @Override
                            public void onClick(View v) {

                            }
                        }));
            }
            TableRow rowOne = (TableRow) shareMenu.findViewById(R.id.share_row_one);
            TableRow rowTwo = (TableRow) shareMenu.findViewById(R.id.share_row_two);
            boolean first = true;
            TableRow row;
            TableRow.LayoutParams params = new TableRow.LayoutParams(0, ViewGroup.LayoutParams.WRAP_CONTENT, 1);

            for (int i = 0; i < customFields.size(); i++) {
                ShareMenuField f = customFields.get(i);
                row = first ? rowOne : rowTwo;

                View shareItem = getLayoutInflater().inflate(R.layout.share_menu_item, null);

                TextView title = (TextView) shareItem.findViewById(R.id.title);
                title.setText(f.getTitle());

                ImageView icon = (ImageView) shareItem.findViewById(R.id.icon);
                icon.setClickable(true);
                icon.setBackgroundDrawable(ShareMenuButtonFactory.get(f.getColor(), this));

                icon.setImageResource(f.getIcon());

                View.OnClickListener l = new View.OnClickListener() {
                    @Override
                    public void onClick(View v) {
                        hideShare();
                        f.getOnClickListener().onClick(shareItem);
                    }
                };
                icon.setOnClickListener(l);

                if (i == customFields.size() - 1) {
                    menuIconToChange = icon;
                    menuTitleToChange = title;
                    defaultSendOcl = l;
                }

                row.addView(shareItem, params);

                first = !first;
            }

        }

        menuIconToChange.setTag(R.id.icon, ((ImageView) menuIconToChange).getDrawable());
        menuIconToChange.setTag(R.id.background, menuIconToChange.getBackground());
        menuTitleToChange.setTag(menuTitleToChange.getText().toString());

        handleIntent();

        try {
            Class.forName("com.google.android.gms.maps.GoogleMap");
        } catch (ClassNotFoundException e) {
            shareLocation.setVisibility(View.GONE);
            findViewById(R.id.share_hide).setVisibility(View.VISIBLE);
            findViewById(R.id.location_text).setVisibility(View.INVISIBLE);
        }


<<<<<<< HEAD
        final ImageButton shareMenuSend = (ImageButton) findViewById(R.id.share_send);
        shareMenuSend.setColorFilter(Color.WHITE, PorterDuff.Mode.SRC_IN);
        shareMenuSend.setOnClickListener(v -> {
            Set<String> strings = fastShareAdapter.getSelectedVM().get();
            for (String s : strings.toArray(new String[strings.size()])) {
                execute(messenger().sendUri(peer, Uri.fromFile(new File(s))));
            }
            fastShareAdapter.clearSelected();
            hideShare();
        });
=======
        shareSendOcl = new View.OnClickListener() {
            @Override
            public void onClick(View v) {
                Set<String> strings = fastShareAdapter.getSelectedVM().get();
                for (String s : strings.toArray(new String[strings.size()])) {
                    execute(messenger().sendUri(peer, Uri.fromFile(new File(s))));
                }
                fastShareAdapter.clearSelected();
                hideShare();
            }
        };
>>>>>>> 0ad20dd4

        RecyclerView fastShare = (RecyclerView) findViewById(R.id.fast_share);
        if (ActorSDK.sharedActor().isFastShareEnabled()) {
            fastShareAdapter = new FastShareAdapter(this);
            LinearLayoutManager layoutManager = new LinearLayoutManager(this, LinearLayoutManager.HORIZONTAL, false);
            fastShare.setAdapter(fastShareAdapter);
            fastShare.setLayoutManager(layoutManager);
            StateListDrawable background = ShareMenuButtonFactory.get(ActorSDK.sharedActor().style.getMainColor(), ChatActivity.this);

<<<<<<< HEAD
            fastShareAdapter.getSelectedVM().subscribe((val, valueModel) -> {
                if (val.size() > 0) {
                    shareContact.setVisibility(View.INVISIBLE);
                    shareMenuSend.setVisibility(View.VISIBLE);
                    contactText.setText(getString(R.string.chat_doc_send) + "(" + val.size() + ")");
                } else {
                    shareContact.setVisibility(View.VISIBLE);
                    shareMenuSend.setVisibility(View.INVISIBLE);
                    contactText.setText(getString(R.string.share_menu_contact));
=======
            fastShareAdapter.getSelectedVM().subscribe(new ValueChangedListener<Set<String>>() {
                @Override
                public void onChanged(Set<String> val, Value<Set<String>> valueModel) {
                    if (val.size() > 0) {
                        menuIconToChange.setBackgroundDrawable(background);
                        menuIconToChange.setImageResource(R.drawable.conv_send);
                        menuIconToChange.setColorFilter(0xffffffff, PorterDuff.Mode.SRC_IN);
                        menuTitleToChange.setText(getString(R.string.chat_doc_send) + "(" + val.size() + ")");
                        menuIconToChange.setOnClickListener(shareSendOcl);
                        menuIconToChange.setPadding(Screen.dp(10), 0, Screen.dp(5), 0);
                    } else {

                        menuIconToChange.setBackgroundDrawable((Drawable) menuIconToChange.getTag(R.id.background));
                        menuIconToChange.setImageDrawable((Drawable) menuIconToChange.getTag(R.id.icon));
                        menuIconToChange.setColorFilter(null);
                        menuIconToChange.setOnClickListener(defaultSendOcl);
                        menuTitleToChange.setText((String) menuTitleToChange.getTag());
                        menuIconToChange.setPadding(0, 0, 0, 0);
                    }
>>>>>>> 0ad20dd4
                }
            });
        } else {
            fastShare.setVisibility(View.GONE);
        }

        emptyBotSend = findViewById(R.id.botEmptyTextBlock);
        emptyBotHint = (TextView) findViewById(R.id.botEmptyHint);

        checkEmptyBot();
    }

    private void startCamera() {
        startActivityForResult(
                new Intent(MediaStore.ACTION_IMAGE_CAPTURE)
                        .putExtra(MediaStore.EXTRA_OUTPUT, Uri.fromFile(new File(pending_fileName))),
                REQUEST_PHOTO);
    }

    private void handleIntent() {
        //Forwarding
        forwardText = intent.getStringExtra(Intents.EXTRA_FORWARD_TEXT);
        forwardTextRaw = intent.getStringExtra(Intents.EXTRA_FORWARD_TEXT_RAW);
        try {
            forwardContent = AbsContent.parse(intent.getByteArrayExtra(Intents.EXTRA_FORWARD_CONTENT));
        } catch (Exception e) {

        }
    }

    @Override
    protected void onNewIntent(Intent intent) {
        super.onNewIntent(intent);
        //Notify old chat closed
        messenger().onConversationClosed(peer);

        peer = Peer.fromUniqueId(intent.getExtras().getLong(EXTRA_CHAT_PEER));
        setFragment(null);


        onPerformBind();
        this.intent = intent;
        handleIntent();
    }


    @Override
    protected Fragment onCreateFragment() {
        MessagesFragment fragment;
        if (ActorSDK.sharedActor().getDelegate().getChatIntent(peer, false) != null) {
            ActorIntent chatIntent = ActorSDK.sharedActor().getDelegate().getChatIntent(peer, false);
            if (chatIntent instanceof BaseActorChatActivity) {
                return ((BaseActorChatActivity) chatIntent).getChatFragment(peer);
            } else {
                return MessagesFragment.create(peer);
            }
        } else {
            return MessagesFragment.create(peer);
        }
    }

    protected void onCreateToolbar() {
        // Loading Toolbar header views
        // Binding to real data is performed in onResume method
        ActorStyle style = ActorSDK.sharedActor().style;
        barView = LayoutInflater.from(this).inflate(R.layout.bar_conversation, null);
        ActionBar.LayoutParams layout = new ActionBar.LayoutParams(ActionBar.LayoutParams.MATCH_PARENT, ActionBar.LayoutParams.MATCH_PARENT);
        setToolbar(barView, layout, false);
        findViewById(R.id.home).setOnClickListener(v -> onBackPressed());

        counter = (TextView) barView.findViewById(R.id.counter);

        counter.setTextColor(style.getDialogsCounterTextColor());
        counter.setBackgroundResource(R.drawable.ic_counter_circle);
        counter.getBackground().setColorFilter(style.getDialogsCounterBackgroundColor(), PorterDuff.Mode.MULTIPLY);
        barTitle = (TextView) barView.findViewById(R.id.title);
        barSubtitleContainer = barView.findViewById(R.id.subtitleContainer);
        barTypingIcon = (ImageView) barView.findViewById(R.id.typingImage);
        barTypingIcon.setImageDrawable(new TypingDrawable());
        barTyping = (TextView) barView.findViewById(R.id.typing);
        barSubtitle = (TextView) barView.findViewById(R.id.subtitle);
        barTypingContainer = barView.findViewById(R.id.typingContainer);
        barTypingContainer.setVisibility(View.INVISIBLE);
        barAvatar = (AvatarView) barView.findViewById(R.id.avatarPreview);
        barAvatar.init(Screen.dp(32), 18);
        barView.findViewById(R.id.titleContainer).setOnClickListener(v -> {
            if (peer.getPeerType() == PeerType.PRIVATE) {
                ActorSDK.sharedActor().startProfileActivity(ChatActivity.this, peer.getPeerId());
            } else if (peer.getPeerType() == PeerType.GROUP) {
                ActorSDK.sharedActor().startGroupInfoActivity(ChatActivity.this, peer.getPeerId());
            } else {
                // Nothing to do
            }
        });
    }

    // Activity lifecycle

    @Override
    public void onResume() {
        checkIsBot();
        super.onResume();

        if (peer.getPeerType() == PeerType.PRIVATE && menu != null) {
            menu.findItem(R.id.add_to_contacts).setVisible(users().get(peer.getPeerId()).isContact().get());
            invalidateOptionsMenu();
        }

        emojiKeyboard.setPeer(peer);

        voiceRecordActor = ActorSystem.system().actorOf(Props.create(() -> {
            return new VoiceCaptureActor(ChatActivity.this, new VoiceCaptureActor.VoiceCaptureCallback() {
                @Override
                public void onRecordProgress(final long time) {
                    runOnUiThread(() -> {
                        audioTimer.setText(messenger().getFormatter().formatDuration((int) (time / 1000)));
                    });
                }

                @Override
                public void onRecordCrash() {
                    runOnUiThread(() -> hideAudio(true));
                }

                @Override
                public void onRecordStop(long progress) {
                    if (progress < 1200) {
                        //Cancel
                    } else {
                        messenger().sendVoice(peer, (int) progress, audioFile);
                    }
                }
            });
        }).changeDispatcher("voice_capture_dispatcher"), "actor/voice_capture");


        // Force keyboard open if activity started with Compose flag
        if (isCompose) {
            messageEditText.requestFocus();
            keyboardUtils.setImeVisibility(messageEditText, true);
        }
        isCompose = false;

        // Loading drafts
        isTypingDisabled = true;
        String text = messenger().loadDraft(peer);
        if (text != null) {
            // Using only links parsing to avoid non-mentions formatting
            Spannable spantext = AndroidMarkdown.processOnlyLinks(text);
            spantext = emoji().processEmojiCompatMutable(spantext, SmileProcessor.CONFIGURATION_BUBBLES);
            messageEditText.setText(spantext);
        } else {
            messageEditText.setText("");
        }
        messageEditText.setSelection(messageEditText.getText().length());
        isTypingDisabled = false;

        if (forwardTextRaw != null && !forwardTextRaw.isEmpty()) {
            addQuote(forwardText, forwardTextRaw);
            forwardText = "";
            forwardTextRaw = "";
        }

        if (forwardContent != null) {
            messenger().forwardContent(peer, forwardContent);
            forwardContent = null;
        }

        if (isBot) {
            emptyBotSend.setBackgroundColor(ActorSDK.sharedActor().style.getMainBackgroundColor());
            TextView emptyBotSendText = (TextView) emptyBotSend.findViewById(R.id.empty_bot_text);
            emptyBotSendText.setTextColor(ActorSDK.sharedActor().style.getMainColor());

            emptyBotSendText.setOnClickListener(v -> messenger().sendMessage(peer, "/start"));

            checkEmptyBot();
        }


    }

    public void checkIsBot() {
        isBot = (peer.getPeerType() == PeerType.PRIVATE && users().get(peer.getPeerId()).isBot());
    }

    public void checkEmptyBot() {
        if (isBot) {
            messenger().isStarted(peer.getPeerId()).then(empty -> {
                if (empty) {
                    showView(emptyBotSend);
                    showView(emptyBotHint);
                } else {
                    hideView(emptyBotSend);
                    hideView(emptyBotHint);
                }
            });
        }
    }


    @Override
    protected void onPerformBind() {
        super.onPerformBind();

        // Performing all required Data Binding here

        if (peer.getPeerType() == PeerType.PRIVATE) {

            // Loading user
            final UserVM user = users().get(peer.getPeerId());
            if (user == null) {
                finish();
                return;
            }

            // Binding User Avatar to Toolbar
            bind(barAvatar, user.getId(), user.getAvatar(), user.getName());

            // Binding User name to Toolbar
            bind(barTitle, user.getName());

            bind(user.getIsVerified(), (val, valueModel) -> {
                barTitle.setCompoundDrawablesWithIntrinsicBounds(
                        null,
                        null,
                        val ? new TintDrawable(
                                getResources().getDrawable(R.drawable.ic_verified_user_black_18dp),
                                ActorSDK.sharedActor().style.getVerifiedColor()) : null,
                        null);
            });


            // Binding User presence to Toolbar
            bind(barSubtitle, user);

            // Binding User typing to Toolbar
            bindPrivateTyping(barTyping, barTypingContainer, barSubtitle, messenger().getTyping(user.getId()));

            // Bind user blocked
            inputBlockedText.setText(R.string.profile_settings_unblock);
            bind(users().get(peer.getPeerId()).getIsBlocked(), (val, valueModel) -> {
                inputBlockContainer.setVisibility(val ? View.VISIBLE : View.GONE);
            });
            inputBlockedText.setOnClickListener(v -> {
                execute(messenger().unblockUser(peer.getPeerId()));
            });

            // Bind empty bot about
            if (isBot) {
                bind(users().get(peer.getPeerId()).getAbout(), (about, valueModel) -> {
                    emptyBotHint.setText((about != null && !about.isEmpty()) ? about : getString(R.string.chat_empty_bot_about));
                });
            }

        } else if (peer.getPeerType() == PeerType.GROUP) {

            // Loading group
            GroupVM group = groups().get(peer.getPeerId());
            if (group == null) {
                finish();
                return;
            }

            // Binding Group avatar to Toolbar
            bind(barAvatar, group.getId(), group.getAvatar(), group.getName());

            // Binding Group title to Toolbar
            bind(barTitle, group.getName());

            // Subtitle is always visible for Groups
            barSubtitleContainer.setVisibility(View.VISIBLE);

            // Binding group members
            bind(barSubtitle, barSubtitleContainer, group);

            // Binding group typing
            bindGroupTyping(barTyping, barTypingContainer, barSubtitle, messenger().getGroupTyping(group.getId()));

            // Binding membership flag to inputBlockContainer panel
            bind(messenger().getGroups().get(peer.getPeerId()).isMember(), (val, Value) -> {
                inputBlockContainer.setVisibility(val ? View.GONE : View.VISIBLE);
            });
        }

        bindGlobalCounter((val, valueModel) -> {
            if (val != null && val > 0) {
                counter.setText(Integer.toString(val));
                showView(counter);
            } else {
                hideView(counter);
            }
        });
    }

    @Override
    public void onPause() {
        super.onPause();

        voiceRecordActor.send(PoisonPill.INSTANCE);
        AudioHolder.stopPlaying();
        // Saving draft
        messenger().saveDraft(peer, messageEditText.getText().toString());

    }

    // Message send

    @Override
    protected void onSendButtonPressed() {

        String rawText = messageEditText.getText().toString();

        if (currentQuote != null && !currentQuote.isEmpty()) {
            rawText = currentQuote.concat(rawText);
            goneView(quoteContainer);
            currentQuote = "";
        }

        messageEditText.setText("");
        autocompleteString = "";

        if (rawText.length() == 0) {
            return;
        }

        // Hack for full screen mode
        if (getResources().getDisplayMetrics().heightPixels <=
                getResources().getDisplayMetrics().widthPixels) {
            keyboardUtils.setImeVisibility(messageEditText, false);
            messageEditText.clearFocus();
        }

        if (textEditing) {
            execute(messenger().updateMessage(peer, rawText, currentEditRid), new CommandCallback<Void>() {
                @Override
                public void onResult(Void res) {

                }

                @Override
                public void onError(final Exception e) {
                    runOnUiThread(() -> {
                        RpcException re = (RpcException) e;
                        String error = "";
                        if (re.getTag().equals("NOT_IN_TIME_WINDOW")) {
                            error = getString(R.string.edit_message_error_slowpoke);
                        } else if (re.getTag().equals("NOT_LAST_MESSAGE")) {
                            error = getString(R.string.edit_message_error_not_last);
                        }
                        Toast.makeText(ChatActivity.this, error, Toast.LENGTH_LONG).show();
                    });
                }
            });
            goneView(quoteContainer);
            checkSendButton();
            textEditing = false;
        } else {
            messenger().sendMessage(peer, rawText);
        }
    }

    @Override
    protected void onAttachButtonClicked() {

        if (shareMenuMaxHeight == 0) {
            shareMenuMaxHeight = Screen.dp(245);
        }

        // Trying to open custom share menu
        if (ActorSDK.sharedActor().getDelegate().onAttachMenuClicked(this)) {
            return;
        }

        // Opening default share menu
        if (shareMenuCaontainer.getVisibility() == View.VISIBLE) {
            hideShare();
        } else {
            shareContainer.setVisibility(View.VISIBLE);
            showShare();
            if (getResources().getConfiguration().orientation == Configuration.ORIENTATION_LANDSCAPE) {
                keyboardUtils.setImeVisibility(messageEditText, false);
                messageEditText.clearFocus();
            }
        }
    }

    @Override
    protected void onActivityResult(int requestCode, int resultCode, final Intent data) {
        if (resultCode == RESULT_OK) {
            if (requestCode == REQUEST_GALLERY) {
                if (data.getData() != null) {
                    execute(messenger().sendUri(peer, data.getData()), R.string.pick_downloading);
                }
            } else if (requestCode == REQUEST_PHOTO) {
                messenger().sendPhoto(peer, pending_fileName);
                MediaScannerConnection.scanFile(this, new String[]{pending_fileName}, new String[]{"image/jpeg"}, null);
            } else if (requestCode == REQUEST_VIDEO) {
                messenger().sendVideo(peer, pending_fileName);
                MediaScannerConnection.scanFile(this, new String[]{pending_fileName}, new String[]{"image/jpeg"}, null);
            } else if (requestCode == REQUEST_DOC) {
                if (data.getData() != null) {
                    execute(messenger().sendUri(peer, data.getData()), R.string.pick_downloading);
                } else if (data.hasExtra("picked")) {
                    ArrayList<String> files = data.getStringArrayListExtra("picked");
                    if (files != null) {
                        for (String s : files) {
                            messenger().sendDocument(peer, s);
                        }
                    }
                }
            } else if (requestCode == REQUEST_CONTACT) {
                ArrayList<String> phones = new ArrayList<String>();
                ArrayList<String> emails = new ArrayList<String>();
                String name = "";
                byte[] photo = null;

                Uri contactData = data.getData();
                Cursor c = managedQuery(contactData, null, null, null, null);
                if (c.moveToFirst()) {


                    String id = c.getString(c.getColumnIndexOrThrow(ContactsContract.Contacts._ID));

                    String hasPhone = c.getString(c.getColumnIndex(ContactsContract.Contacts.HAS_PHONE_NUMBER));

                    if (hasPhone.equalsIgnoreCase("1")) {
                        Cursor phonesCursor = getContentResolver().query(
                                ContactsContract.CommonDataKinds.Phone.CONTENT_URI, null,
                                ContactsContract.CommonDataKinds.Phone.CONTACT_ID + " = " + id,
                                null, null);
                        if (phonesCursor.moveToFirst()) {
                            int phoneColumnIndex = phonesCursor.getColumnIndex(ContactsContract.CommonDataKinds.Phone.DATA);
                            do {
                                phones.add(phonesCursor.getString(phoneColumnIndex));
                            } while (phonesCursor.moveToNext());
                            phonesCursor.close();
                        }

                    }
                    name = c.getString(c.getColumnIndex(ContactsContract.Contacts.DISPLAY_NAME));


                    Cursor emailCursor = getContentResolver().query(
                            ContactsContract.CommonDataKinds.Email.CONTENT_URI, null,
                            ContactsContract.CommonDataKinds.Email.CONTACT_ID + " = " + id,
                            null, null);
                    if (emailCursor != null && emailCursor.moveToFirst()) {
                        int emailColumnIndex = emailCursor.getColumnIndex(ContactsContract.CommonDataKinds.Email.DATA);
                        do {
                            emails.add(emailCursor.getString(emailColumnIndex));
                        } while (emailCursor.moveToNext());
                        emailCursor.close();
                    }

                    Uri photoUri = Uri.withAppendedPath(contactData, ContactsContract.Contacts.Photo.CONTENT_DIRECTORY);
                    Cursor photoCursor = getContentResolver().query(photoUri,
                            new String[]{ContactsContract.Contacts.Photo.PHOTO}, null, null, null);
                    if (photoCursor == null) {

                    } else {
                        try {
                            if (photoCursor.moveToFirst()) {
                                photo = photoCursor.getBlob(0);

                            }
                        } finally {
                            photoCursor.close();
                        }
                    }

                }

                messenger().sendContact(peer, name, phones, emails, photo != null ? (Base64.encodeToString(photo, Base64.NO_WRAP)) : null);

            } else if (requestCode == REQUEST_LOCATION) {
                messenger().sendLocation(peer, data.getDoubleExtra("longitude", 0), data.getDoubleExtra("latitude", 0), data.getStringExtra("street"), data.getStringExtra("place"));
            }
        }
        super.onActivityResult(requestCode, resultCode, data);
    }

    // Mentions
    // Bot commands

    private void showAutoComplete(boolean initEmpty, boolean isMentions) {
        if (isAutocompleteVisible) {
            return;
        }
        isAutocompleteVisible = true;

        if (!isMentions) {
            autocompleteAdapter = new CommandsAdapter(peer.getPeerId(), this, (oldRowsCount, newRowsCount) -> {
                onMentionsChanged(oldRowsCount, newRowsCount);
            });
        } else {
            GroupVM groupInfo = groups().get(peer.getPeerId());
            autocompleteAdapter = new MentionsAdapter(groupInfo.getId(), this, (oldRowsCount, newRowsCount) -> {
                onMentionsChanged(oldRowsCount, newRowsCount);
            }, initEmpty);
        }

//        if(autocompleteAdapter.getCount() == 0){
//            isAutocompleteVisible = false;
//            return;
//        }

        autocompleteList.setAdapter(autocompleteAdapter);
        autocompleteList.setOnItemClickListener((parent, view, position, id) -> {
            Object item = parent.getItemAtPosition(position);
            if (item != null && item instanceof MentionFilterResult) {

                String origMention = ((MentionFilterResult) item).getMentionString();

                if (autocompleteTriggerStart != -1 && autocompleteTriggerStart + autocompleteString.length() + 1 <= messageEditText.getText().length()) {

                    String mentionString = origMention + (autocompleteTriggerStart == 0 ? ": " : " ");

                    Editable text = messageEditText.getText();

                    int cursorPosition = autocompleteTriggerStart + mentionString.length();

                    text.replace(autocompleteTriggerStart, autocompleteTriggerStart + autocompleteString.length() + 1, mentionString);

                    messageEditText.setSelection(cursorPosition, cursorPosition);
                }
                hideMentions();
            } else if (item != null && item instanceof BotCommand) {
                messenger().sendMessage(peer, "/".concat(((BotCommand) item).getSlashCommand()));
                messageEditText.setText("");
                hideMentions();
            }
        });
        hideShare();

        expandMentions(autocompleteList, 0, autocompleteList.getCount());
    }

    private void hideMentions() {
        if (!isAutocompleteVisible) {
            return;
        }
        isAutocompleteVisible = false;

        expandMentions(autocompleteList, autocompleteAdapter.getCount(), 0);
        autocompleteAdapter = null;
        autocompleteList.setAdapter(null);
    }

    private void onMentionsChanged(int oldRowsCount, int newRowsCount) {
        if (autocompleteAdapter != null) {
            expandMentions(autocompleteList, oldRowsCount, newRowsCount);
        }
    }

    public void insertMention(int uid) {
        UserVM user = users().get(uid);
        String name = user.getName().get();
        String nick = user.getNick().get();
        Editable text = messageEditText.getText();
        if (text.length() > 0 && text.charAt(text.length() - 1) != ' ') text.append(" ");

        String mentionString = ((nick != null && !nick.isEmpty()) ? "@" + nick : name) + (messageEditText.getText().length() > 0 ? " " : ": ");

        text.append(mentionString);
        messageEditText.requestFocus();
        keyboardUtils.setImeVisibility(messageEditText, true);
    }


    // Quotes

    public void addQuote(String quote, String rawQuote) {
        textEditing = false;
        if (quote != null && !quote.isEmpty()) {
            quoteText.setText(quote);
        } else {
            quoteText.setText(rawQuote);
        }
        currentQuote = rawQuote;
        hideShare();
        quoteText.setCompoundDrawablesWithIntrinsicBounds(getResources().getDrawable(R.drawable.ic_editor_format_quote_gray), null, null, null);
        showView(quoteContainer);
        checkSendButton();

    }

    // Back button handling

    @Override
    public void onBackPressed() {
        if (isAutocompleteVisible) {
            hideMentions();
        } else if (isShareVisible) {
            hideShare();
        } else if (emojiKeyboard.isShowing()) {
            emojiKeyboard.dismiss();
        } else {
            super.onBackPressed();
        }
    }

    // Options Menu

    @Override
    public boolean onCreateOptionsMenu(final Menu menu) {
        this.menu = menu;

        // Inflating menu
        getMenuInflater().inflate(R.menu.chat_menu, menu);

        // Show menu for opening chat contact
        if (peer.getPeerType() == PeerType.PRIVATE) {
            menu.findItem(R.id.contact).setVisible(true);
        } else {
            menu.findItem(R.id.contact).setVisible(false);
        }

        // Show menus for leave group and group info view
        if (peer.getPeerType() == PeerType.GROUP) {
            if (groups().get(peer.getPeerId()).isMember().get()) {
                menu.findItem(R.id.leaveGroup).setVisible(true);
                menu.findItem(R.id.groupInfo).setVisible(true);
            } else {
                menu.findItem(R.id.leaveGroup).setVisible(false);
                menu.findItem(R.id.groupInfo).setVisible(false);
            }
        } else {
            menu.findItem(R.id.groupInfo).setVisible(false);
            menu.findItem(R.id.leaveGroup).setVisible(false);
        }

        boolean callsEnabled = ActorSDK.sharedActor().isCallsEnabled();
        if (callsEnabled) {
            if (peer.getPeerType() == PeerType.PRIVATE) {
                callsEnabled = !users().get(peer.getPeerId()).isBot();
            } else if (peer.getPeerType() == PeerType.GROUP) {
                callsEnabled = groups().get(peer.getPeerId()).getMembersCount() <= MAX_USERS_FOR_CALLS;
            }
        }
        menu.findItem(R.id.call).setVisible(callsEnabled);
        menu.findItem(R.id.video_call).setVisible(callsEnabled);

        if (peer.getPeerType() == PeerType.PRIVATE) {
            bind(users().get(peer.getPeerId()).isContact(), (val, valueModel) -> {
                menu.findItem(R.id.add_to_contacts).setVisible(!val);
                invalidateOptionsMenu();
            });
        }

        // Hide unsupported files menu
        menu.findItem(R.id.files).setVisible(false);

        return super.onCreateOptionsMenu(menu);
    }

    @Override
    public boolean onOptionsItemSelected(MenuItem item) {
        keyboardUtils.setImeVisibility(messageEditText, false);
        messageEditText.clearFocus();
        int i = item.getItemId();
        if (i == android.R.id.home) {
            finish();

        } else if (i == R.id.clear) {
            new AlertDialog.Builder(this)
                    .setMessage(R.string.alert_delete_all_messages_text)
                    .setPositiveButton(R.string.alert_delete_all_messages_yes, (dialog, which) -> {
                        execute(messenger().clearChat(peer), R.string.progress_common,
                                new CommandCallback<Void>() {
                                    @Override
                                    public void onResult(Void res) {

                                    }

                                    @Override
                                    public void onError(Exception e) {
                                        Toast.makeText(getApplicationContext(), R.string.toast_unable_clear_chat, Toast.LENGTH_LONG).show();
                                    }
                                });
                    })
                    .setNegativeButton(R.string.dialog_cancel, null)
                    .show()
                    .setCanceledOnTouchOutside(true);

        } else if (i == R.id.leaveGroup) {
            new AlertDialog.Builder(this)
                    .setMessage(getString(R.string.alert_leave_group_message)
                            .replace("%1$s", groups().get(peer.getPeerId()).getName().get()))
                    .setPositiveButton(R.string.alert_leave_group_yes, (dialog2, which) -> {
                        execute(messenger().leaveGroup(peer.getPeerId()), R.string.progress_common, new CommandCallback<Void>() {
                            @Override
                            public void onResult(Void res) {

                            }

                            @Override
                            public void onError(final Exception e) {
                                runOnUiThread(() -> {
                                    Toast.makeText(getApplicationContext(), R.string.toast_unable_leave, Toast.LENGTH_LONG).show();
                                });
                            }
                        });
                        finish();
                    })
                    .setNegativeButton(R.string.dialog_cancel, null)
                    .show()
                    .setCanceledOnTouchOutside(true);

        } else if (i == R.id.contact) {
            ActorSDK.sharedActor().startProfileActivity(ChatActivity.this, peer.getPeerId());

        } else if (i == R.id.groupInfo) {
            ActorSDK.sharedActor().startGroupInfoActivity(ChatActivity.this, peer.getPeerId());

        } else if (i == R.id.files) {// startActivity(Intents.openDocs(chatType, chatId, ChatActivity.this));

        } else if (i == R.id.add_to_contacts) {
            execute(messenger().addContact(peer.getPeerId()));
        }

        if (ActorSDK.sharedActor().isCallsEnabled()) {
            if (item.getItemId() == R.id.call || item.getItemId() == R.id.video_call) {
                if (ContextCompat.checkSelfPermission(this, Manifest.permission.CAMERA) != PackageManager.PERMISSION_GRANTED ||
                        ContextCompat.checkSelfPermission(this, Manifest.permission.RECORD_AUDIO) != PackageManager.PERMISSION_GRANTED ||
                        ContextCompat.checkSelfPermission(this, Manifest.permission.MODIFY_AUDIO_SETTINGS) != PackageManager.PERMISSION_GRANTED ||
                        ContextCompat.checkSelfPermission(this, Manifest.permission.VIBRATE) != PackageManager.PERMISSION_GRANTED ||
                        ContextCompat.checkSelfPermission(this, Manifest.permission.WAKE_LOCK) != PackageManager.PERMISSION_GRANTED) {
                    Log.d("Permissions", "call - no permission :c");
                    ActivityCompat.requestPermissions(this, new String[]{Manifest.permission.RECORD_AUDIO, Manifest.permission.MODIFY_AUDIO_SETTINGS, Manifest.permission.CAMERA, Manifest.permission.VIBRATE, Manifest.permission.WAKE_LOCK},
                            item.getItemId() == R.id.video_call ? PERMISSIONS_REQUEST_FOR_VIDEO_CALL : PERMISSIONS_REQUEST_FOR_CALL);

                } else {
                    startCall(item.getItemId() == R.id.video_call);
                }
            }

//            Context context = ActorSDK.sharedActor().getMessenger().getContext();
//            Intent callIntent = new Intent(context, CallActivity.class);
//            callIntent.setFlags(Intent.FLAG_ACTIVITY_NEW_TASK | Intent.FLAG_ACTIVITY_MULTIPLE_TASK | Intent.FLAG_ACTIVITY_NEW_DOCUMENT);
//            callIntent.putExtra("callId", 0);
//            context.startActivity(callIntent);
//            context.startActivity(callIntent);
        }

        return super.onOptionsItemSelected(item);
    }

    private void startCall(boolean video) {
        Command<Long> cmd;
        if (peer.getPeerType() == PeerType.PRIVATE) {
            cmd = video ? messenger().doVideoCall(peer.getPeerId()) : messenger().doCall(peer.getPeerId());

        } else {
            cmd = messenger().doGroupCall(peer.getPeerId());
        }
        execute(cmd, R.string.progress_common);

    }

    @Override
    public ActionMode startSupportActionMode(final ActionMode.Callback callback) {
        // Fix for bug https://code.google.com/p/android/issues/detail?id=159527
        final ActionMode mode = super.startSupportActionMode(callback);
        if (mode != null) {
            mode.invalidate();
        }
        return mode;
    }

    @Override
    protected void onSaveInstanceState(Bundle outState) {
        super.onSaveInstanceState(outState);

        if (pending_fileName != null) {
            outState.putString(STATE_FILE_NAME, pending_fileName);
        }
    }

    public void onEditTextMessage(long rid, String text) {
        currentQuote = null;
        forwardText = null;
        forwardTextRaw = null;
        textEditing = true;
        currentEditRid = rid;
        quoteText.setCompoundDrawablesWithIntrinsicBounds(getResources().getDrawable(R.drawable.ic_content_create), null, null, null);
        quoteText.setText(R.string.edit_message);
        messageEditText.setText(text);
        hideShare();
        showView(quoteContainer);
        //we don't force check send button here, because it forces from text watcher
    }


    private class TextWatcherImp implements TextWatcher {

        @Override
        public void beforeTextChanged(CharSequence s, int start, int count, int after) {
            // Notify about typing only when text is increased
            if (after > count && !isTypingDisabled) {
                messenger().onTyping(peer);
            }

        }

        @Override
        public void onTextChanged(CharSequence s, int start, int before, int count) {
            String str = s.toString();
            String firstPeace = str.substring(0, start + count);

            int startSelection = messageEditText.getSelectionStart();

            String currentWord = "";
            int length = 0;

            for (String word : str.split(" ")) {
                length = length + word.length() + 1;
                if (length > startSelection) {
                    currentWord = word;
                    break;
                }
            }

            currentWord = currentWord.isEmpty() ? str : currentWord;

            char autocompleteTriggerChar = '@';
            String autocompleteTriggerString = "@";


            if (peer.getPeerType() == PeerType.GROUP || isBot) {

                if (isBot) {
                    autocompleteTriggerChar = '/';
                    autocompleteTriggerString = "/";
                }
                //Open mentions
                if (count == 1 && s.charAt(start) == autocompleteTriggerChar && !str.endsWith(" ")) {
                    showAutoComplete(false, !isBot);
                    autocompleteString = "";

                } else if (currentWord.startsWith(autocompleteTriggerString) && !str.endsWith(" ")) {
                    showAutoComplete(true, !isBot);
                } else {
                    hideMentions();
                }

                //Set mentions query
                autocompleteTriggerStart = firstPeace.lastIndexOf(autocompleteTriggerString);
                if (currentWord.startsWith(autocompleteTriggerString) && currentWord.length() > 1) {
                    autocompleteString = currentWord.substring(1, currentWord.length());
                } else {
                    autocompleteString = "";
                }

                if (autocompleteString.equals(" ")) {
                    hideMentions();
                } else if (autocompleteAdapter != null) {
                    //mentionsDisplay.initSearch(autocompleteString, false);
                    if (autocompleteAdapter instanceof MentionsAdapter) {
                        ((MentionsAdapter) autocompleteAdapter).setQuery(autocompleteString.toLowerCase());
                    } else if (autocompleteAdapter instanceof CommandsAdapter) {
                        ((CommandsAdapter) autocompleteAdapter).setQuery(autocompleteString.toLowerCase());
                    }
                }
            }
        }

        @Override
        public void afterTextChanged(Editable s) {
            checkSendButton(s.length() > 0);
        }
    }

    public void checkSendButton() {
        checkSendButton(messageEditText.getText().length() > 0);
    }

    public void checkSendButton(boolean hasText) {
        if (hasText || (currentQuote != null && !currentQuote.isEmpty())) {
            sendButton.setTint(ActorSDK.sharedActor().style.getConvSendEnabledColor());
            sendButton.setEnabled(true);
            zoomInView(sendButton);
            zoomOutView(audioButton);
        } else {
            sendButton.setTint(ActorSDK.sharedActor().style.getConvSendDisabledColor());
            sendButton.setEnabled(false);
            zoomInView(audioButton);
            zoomOutView(sendButton);
        }
    }

    private void showAudio() {
        if (ContextCompat.checkSelfPermission(this, Manifest.permission.RECORD_AUDIO) != PackageManager.PERMISSION_GRANTED ||
                ContextCompat.checkSelfPermission(this, Manifest.permission.VIBRATE) != PackageManager.PERMISSION_GRANTED) {
            Log.d("Permissions", "recordAudio - no permission :c");
            ActivityCompat.requestPermissions(this, new String[]{Manifest.permission.RECORD_AUDIO, Manifest.permission.VIBRATE}, PERMISSION_REQUEST_RECORD_AUDIO);
            return;
        }

        if (isAudioVisible) {
            return;
        }
        isAudioVisible = true;

        hideView(attachButton);
        hideView(messageEditText);
        hideView(emojiButton);
        hideView(sendContainer);

        audioFile = ActorSDK.sharedActor().getMessenger().getInternalTempFile("voice_msg", "opus");


        setRequestedOrientation(ActivityInfo.SCREEN_ORIENTATION_NOSENSOR);

        long id = VoiceCaptureActor.LAST_ID.incrementAndGet();
        voiceRecordActor.send(new VoiceCaptureActor.Start(audioFile));

        slideAudio(0);
        audioTimer.setText("00:00");

        TranslateAnimation animation = new TranslateAnimation(Screen.getWidth(), 0, 0, 0);
        animation.setDuration(160);
        audioContainer.clearAnimation();
        audioContainer.setAnimation(animation);
        audioContainer.animate();
        audioContainer.setVisibility(View.VISIBLE);


        AlphaAnimation alphaAnimation = new AlphaAnimation(1f, 0.2f);
        alphaAnimation.setDuration(800);
        alphaAnimation.setRepeatMode(AlphaAnimation.REVERSE);
        alphaAnimation.setRepeatCount(AlphaAnimation.INFINITE);
        recordPoint.clearAnimation();
        recordPoint.setAnimation(alphaAnimation);
        recordPoint.animate();
    }

    @Override
    protected void onDestroy() {
        super.onDestroy();
        if (autocompleteAdapter != null) {
            autocompleteAdapter.dispose();
        }
        if (fastShareAdapter != null) {
            fastShareAdapter.release();
            fastShareAdapter = null;
        }

        if (barAvatar != null) {
            barAvatar.unbind();
        }
    }

    private void hideAudio(boolean cancel) {
        if (!isAudioVisible) {
            return;
        }
        isAudioVisible = false;

        showView(attachButton);
        showView(messageEditText);
        showView(emojiButton);
        showView(sendContainer);


        setRequestedOrientation(ActivityInfo.SCREEN_ORIENTATION_UNSPECIFIED);

        voiceRecordActor.send(new VoiceCaptureActor.Stop(cancel));
        TranslateAnimation animation = new TranslateAnimation(0, Screen.getWidth(), 0, 0);
        animation.setDuration(160);
        audioContainer.clearAnimation();
        audioContainer.setAnimation(animation);
        audioContainer.animate();
        audioContainer.setVisibility(View.GONE);
        messageEditText.requestFocus();

    }

    private boolean animationInProgress = false;

    private void showShare() {
        keyboardUtils.setImeVisibility(messageEditText, false);
        messageEditText.clearFocus();
        if (Build.VERSION.SDK_INT >= Build.VERSION_CODES.M) {
            if (ContextCompat.checkSelfPermission(ChatActivity.this, Manifest.permission.READ_EXTERNAL_STORAGE) != PackageManager.PERMISSION_GRANTED) {

                ActivityCompat.requestPermissions(ChatActivity.this, new String[]{Manifest.permission.READ_EXTERNAL_STORAGE}, PERMISSION_REQ_MEDIA);

            } else {
                showShareChecked();
            }
        } else {
            showShareChecked();
        }
        menuIconToChange.invalidateDrawable(menuIconToChange.getDrawable());
    }

    private void showShareChecked() {
        if (animationInProgress) {
            return;
        }
        if (animationListener == null) {
            animationListener = new Animation.AnimationListener() {
                @Override
                public void onAnimationStart(Animation animation) {
                    animationInProgress = true;
                }

                @Override
                public void onAnimationEnd(Animation animation) {
                    animationInProgress = false;
                }

                @Override
                public void onAnimationRepeat(Animation animation) {

                }
            };
        }

        TranslateAnimation animation = new TranslateAnimation(0, 0, Screen.getHeight(), 0);
        animation.setDuration(160);
        animation.setAnimationListener(animationListener);
        shareMenuCaontainer.clearAnimation();
        shareMenuCaontainer.setAnimation(animation);
        shareMenuCaontainer.animate();
        shareMenuCaontainer.setVisibility(View.VISIBLE);
        isShareVisible = true;
        if (ActorSDK.sharedActor().isFastShareEnabled()) {
            messenger().getGalleryScannerActor().send(new GalleryScannerActor.Show());
        }
    }

    public void hideShare() {
        if (!isShareVisible || animationInProgress) {
            return;
        }
        isShareVisible = false;
        TranslateAnimation animation = new TranslateAnimation(0, 0, 0, Screen.getHeight());
        animation.setDuration(160);

        animation.setAnimationListener(animationListener);
        shareMenuCaontainer.clearAnimation();
        shareMenuCaontainer.setAnimation(animation);
        shareMenuCaontainer.animate();
        shareMenuCaontainer.setVisibility(View.GONE);
        shareContainer.setVisibility(View.GONE);
        if (ActorSDK.sharedActor().isFastShareEnabled()) {
            messenger().getGalleryScannerActor().send(new GalleryScannerActor.Hide());
        }

    }

    private void slideAudio(int value) {
        ObjectAnimator oa = ObjectAnimator.ofFloat(audioSlide, "translationX", audioSlide.getX(), -value);
        oa.setDuration(0);
        oa.start();
    }

    public Peer getPeer() {
        return peer;
    }

    @Override
    public void onRequestPermissionsResult(int requestCode, String[] permissions, int[] grantResults) {
        if (requestCode == PERMISSIONS_REQUEST_CAMERA) {
            if (grantResults.length > 0
                    && grantResults[0] == PackageManager.PERMISSION_GRANTED) {
                startCamera();
            }
        } else if (requestCode == PERMISSION_REQ_MEDIA) {
            if (grantResults.length > 0
                    && grantResults[0] == PackageManager.PERMISSION_GRANTED) {
                showShareChecked();
            }
        } else if (requestCode == PERMISSIONS_REQUEST_FOR_CALL || requestCode == PERMISSIONS_REQUEST_FOR_VIDEO_CALL) {
            if (grantResults.length > 0
                    && grantResults[0] == PackageManager.PERMISSION_GRANTED) {
                startCall(requestCode == PERMISSIONS_REQUEST_FOR_VIDEO_CALL);
            }
        }
    }
}<|MERGE_RESOLUTION|>--- conflicted
+++ resolved
@@ -486,19 +486,6 @@
             findViewById(R.id.location_text).setVisibility(View.INVISIBLE);
         }
 
-
-<<<<<<< HEAD
-        final ImageButton shareMenuSend = (ImageButton) findViewById(R.id.share_send);
-        shareMenuSend.setColorFilter(Color.WHITE, PorterDuff.Mode.SRC_IN);
-        shareMenuSend.setOnClickListener(v -> {
-            Set<String> strings = fastShareAdapter.getSelectedVM().get();
-            for (String s : strings.toArray(new String[strings.size()])) {
-                execute(messenger().sendUri(peer, Uri.fromFile(new File(s))));
-            }
-            fastShareAdapter.clearSelected();
-            hideShare();
-        });
-=======
         shareSendOcl = new View.OnClickListener() {
             @Override
             public void onClick(View v) {
@@ -510,7 +497,6 @@
                 hideShare();
             }
         };
->>>>>>> 0ad20dd4
 
         RecyclerView fastShare = (RecyclerView) findViewById(R.id.fast_share);
         if (ActorSDK.sharedActor().isFastShareEnabled()) {
@@ -520,17 +506,6 @@
             fastShare.setLayoutManager(layoutManager);
             StateListDrawable background = ShareMenuButtonFactory.get(ActorSDK.sharedActor().style.getMainColor(), ChatActivity.this);
 
-<<<<<<< HEAD
-            fastShareAdapter.getSelectedVM().subscribe((val, valueModel) -> {
-                if (val.size() > 0) {
-                    shareContact.setVisibility(View.INVISIBLE);
-                    shareMenuSend.setVisibility(View.VISIBLE);
-                    contactText.setText(getString(R.string.chat_doc_send) + "(" + val.size() + ")");
-                } else {
-                    shareContact.setVisibility(View.VISIBLE);
-                    shareMenuSend.setVisibility(View.INVISIBLE);
-                    contactText.setText(getString(R.string.share_menu_contact));
-=======
             fastShareAdapter.getSelectedVM().subscribe(new ValueChangedListener<Set<String>>() {
                 @Override
                 public void onChanged(Set<String> val, Value<Set<String>> valueModel) {
@@ -550,7 +525,6 @@
                         menuTitleToChange.setText((String) menuTitleToChange.getTag());
                         menuIconToChange.setPadding(0, 0, 0, 0);
                     }
->>>>>>> 0ad20dd4
                 }
             });
         } else {
