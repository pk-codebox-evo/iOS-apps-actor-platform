--- conflicted
+++ resolved
@@ -125,28 +125,17 @@
             (byte) 0x37, (byte) 0xc4, (byte) 0xaf, (byte) 0x24, (byte) 0x2e, (byte) 0x6f, (byte) 0x8a, (byte) 0xa8, (byte) 0xf7, (byte) 0x60, (byte) 0x49, (byte) 0xe3, (byte) 0x80, (byte) 0x86, (byte) 0x59, (byte) 0x07,
     };
 
-<<<<<<< HEAD
-    private static volatile int[] gf256res;
-    private static volatile int[] gf256resInv;
+    private static boolean isLoaded;
+    private static final Object LOCk = new Object();
+
+    private static int[] gf256res;
+    private static int[] gf256resInv;
 
     public static void initCalc() {
         if (gf256res != null || gf256resInv != null) {
             return;
         }
-        
-=======
-    private static boolean isLoaded;
-    private static final Object LOCk = new Object();
-
-    private static int[] gf256res;
-    private static int[] gf256resInv;
-
-    public static void initCalc() {
-        if (gf256res != null || gf256resInv != null) {
-            return;
-        }
-
->>>>>>> 0339ce1d
+
         gf256res = new int[16 * 256 * 4];
         gf256resInv = new int[16 * 256 * 4];
 
@@ -175,16 +164,6 @@
         }
     }
 
-<<<<<<< HEAD
-    public static void initDump(byte[] data) {
-        if (gf256res != null || gf256resInv != null) {
-            return;
-        }
-        gf256res = new int[16 * 256 * 4];
-        gf256resInv = new int[16 * 256 * 4];
-        Pack.bigEndianToInt(data, 0, gf256res);
-        Pack.bigEndianToInt(data, gf256res.length * 4, gf256resInv);
-=======
     @AutoreleasePool
     public static void initDump(final byte[] data) {
         im.actor.runtime.Runtime.dispatch(new Runnable() {
@@ -219,7 +198,6 @@
                 }
             }
         });
->>>>>>> 0339ce1d
     }
 
     static void kuz_l_fast(int[] w) {
