--- conflicted
+++ resolved
@@ -52,8 +52,6 @@
     public BindedDisplayList<Message> getMessageDisplayList(final Peer peer) {
         if (!messagesLists.containsKey(peer)) {
             BindedDisplayList<Message> list = (BindedDisplayList<Message>) modules.getDisplayListsModule().getMessagesSharedList(peer);
-<<<<<<< HEAD
-=======
             list.setBindHook(new BindedDisplayList.BindHook<Message>() {
                 @Override
                 public void onScrolledToEnd() {
@@ -65,7 +63,6 @@
 
                 }
             });
->>>>>>> 82998554
             messagesLists.put(peer, list);
         }
 
