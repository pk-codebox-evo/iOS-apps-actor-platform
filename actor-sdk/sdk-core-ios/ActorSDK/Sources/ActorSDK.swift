--- conflicted
+++ resolved
@@ -104,11 +104,7 @@
     
     /// Web Invite Domain host
     public var inviteUrlHost: String? = nil
-<<<<<<< HEAD
-        
-=======
-    
->>>>>>> 867794ae
+    
     /// Enable experimental features
     public var enableExperimentalFeatures: Bool = false
     
@@ -138,11 +134,7 @@
     
     // Reachability
     private var reachability: Reachability!
-<<<<<<< HEAD
-
-=======
-    
->>>>>>> 867794ae
+    
     public func createActor() {
         
         if isStarted {
@@ -169,9 +161,6 @@
         // Providers
         builder.setPhoneBookProvider(PhoneBookProvider())
         builder.setNotificationProvider(iOSNotificationProvider())
-        if (enableExperimentalFeatures) {
-            builder.setCallsProvider(iOSWebRTCProvider())
-        }
         
         // Stats
         builder.setPlatformType(ACPlatformType.IOS())
