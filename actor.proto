//////////////////////////////////////////////////////
// Authentication
//////////////////////////////////////////////////////
//<p>Actor now support only one way for authentication - by SMS or phone call.</p>
//<p>Authorization steps:
//<ol>
//<li>Request SMS Code by calling RequestAuthCode</li>
//<li>If SMS arrives than send Authorization code in SignIn/SignUp</li>
//<li>If sms doesn't arrive for a long time - request phone activation by 
//   calling AuthCodeCall</li>
//</ol>
//</p>
//Some rules<br/>
//If RequestAuthCode return isRegistered = false than use SignUp method else SignIn.<br/>
//If on any step API return PHONE_CODE_EXPIRED than application MUST start 
//authorization process from begining.<br/>
//Each client MUST send valid RSA 2048 bit PublicKey encoded in x.509 format.<br/>

<<<<<<< HEAD
// Идентификатор чата
message GroupId {
    required int32 groupId = 1;
    required int64 accessHash = 2;
}
// Аватар пользователя или чата
message Avatar {
    // 100x100
    optional AvatarImage smallImage = 1;
    // 200x200
    optional AvatarImage largeImage = 2;
    // Original if bigger than small and large
    optional AvatarImage fullImage = 3;
}
// Изображение аватара
message AvatarImage {
    required FileLocation fileLocation = 1;
    required int32 width = 2;
    required int32 height = 3;
    required int32 fileSize = 4;
}
// Пользователь
message User {
    required int32 id = 1;
    required int64 accessHash = 2;
    required string name = 3;
    optional string localName = 9;
    optional Sex sex = 5;
    repeated int64 keyHashes = 6;
    required int64 phone = 7;
    optional Avatar avatar = 8;
}
// Группа
message Group {
    required int32 id = 1;
    required int64 accessHash = 2;
    required string title = 3;
    optional Avatar avatar = 4;
}
// Детали ошибки отправки сообщений
message WrongReceiversErrorData {
    repeated UserKey newKeys = 1;
    repeated UserKey removedKeys = 2;
    repeated UserKey invalidKeys = 3;
}
// Зашифрованный AES-ключ для устройства
message EncryptedAESKey {
    required int64 keyHash = 1;
    required bytes aesEncryptedKey = 2;
}
// Зашифрованные RSA+AES данные
message EncryptedRSAMessage {
    required bytes encryptedMessage = 1;
    repeated EncryptedAESKey keys = 2;
    repeated EncryptedAESKey ownKeys = 3;
}
// Зашифрованные AES-данные
message EncryptedAESMessage {
    required bytes keyHash = 1;
    required bytes encryptedMessage = 2;
}
// Зашифрованные ключи для пользователя
message EncryptedUserAESKeys {
    required int32 uid = 1;
    required int64 accessHash = 2;
    repeated EncryptedAESKey keys = 3;
}
// Зашифрованное сообщение для нескольких пользователей
message EncryptedRSABroadcast {
    required bytes encryptedMessage = 3;
    repeated EncryptedUserAESKeys keys = 4;
    repeated EncryptedAESKey ownKeys = 5;
}
// Зашифрованные RSA-сообщения
message EncryptedRSAPackage {
    required int64 keyHash = 1;
    required bytes aesEncryptedKey = 2;
    required bytes message = 3;
}
// Зашифрованные AES-сообщения
message EncryptedAESPackage {
    required bytes keyHash = 1;
    required bytes message = 2;
}
// API#0x32
// Пустой ответ на запрос
message ResponseVoid {
}
// API#0x48
// Успешный ответ на методы, которые возвращают статус цепочки
message ResponseSeq {
    required int32 seq = 1;
    required bytes state = 2;
}
 
// ************************************************************************
//                              Authentication
// ************************************************************************
=======
>>>>>>> 3ec6b491
// API#0x01
// ResponseAuthCode
// Requesting SMS auth code
// phoneNumberPhone number in international format
// appIdApplication ID
// apiKeyApplication API key
message RequestAuthCode {
    required int64 phoneNumber = 1;
    required int32 appId = 2;
    required string apiKey = 3;
}

// API#0x02
message ResponseAuthCode {
    required string smsHash = 1;
    required bool isRegistered = 2;
}

// API#0x5A
// ResponseVoid
// Requesting Phone activation
// phoneNumberPhone number in international format
// smsHashCode request hash from RequestAuthCode
// appIdApplication ID
// apiKeyApplication API key
message RequestAuthCodeCall {
    required int64 phoneNumber = 1;
    required string smsHash = 2;
    required int32 appId = 3;
    required string apiKey = 4;
}

// API#0x05
// Authentication result
// publicKeyHash  Public Key Hash of current authentication
// user  The authenticated User
// config  Current config of server
message ResponseAuth {
    required int64 publicKeyHash = 1;
    required User user = 2;
    required Config config = 3;
}

// API#0x03
// ResponseAuth
// Performing user signin
// phoneNumberPhone number in international format
// smsHashCode request hash from RequestAuthCode
// smsCodeConfirmation code from SMS
// publicKeyDevice RSA 2048 bit public key in x.509 format
// deviceHashHash of device unique id and app bundle id. Used for autologout users when app is reinstalled
// deviceTitleDevice title like 'Steven's iPhone'
// appIdApplication ID
// appKeyApplication API key
message RequestSignIn {
    required int64 phoneNumber = 1;
    required string smsHash = 2;
    required string smsCode = 3;
    required bytes publicKey = 4;
    required bytes deviceHash = 5;
    required string deviceTitle = 6;
    required int32 appId = 7;
    required string appKey = 8;
}

// API#0x04
// ResponseAuth
// Performing user signup. If user perform signup on already registered user it just override previous
// profile information
// phoneNumberPhone number in international format
// smsHashCode request hash from RequestAuthCode
// smsCodeConfirmation code from SMS
// nameUser name
// publicKeyDevice RSA 2048 bit public key in x.509 format
// deviceHashHash of device unique id and app bundle id. Used for autologout users when app is reinstalled
// deviceTitleDevice title like 'Steven's iPhone'
// appIdApplication ID
// appKeypplication API key
message RequestSignUp {
    required int64 phoneNumber = 1;
    required string smsHash = 2;
    required string smsCode = 3;
    required string name = 4;
    required bytes publicKey = 6;
    required bytes deviceHash = 7;
    required string deviceTitle = 8;
    required int32 appId = 9;
    required string appKey = 10;
    required bool isSilent = 11;
}

// Authentication session
// id  Unuque ID of session
// authHolder  holder of session. 0 - this device, 1 - other.
// appId  Application Id (user in SignIn/SignUp)
// appTitle  Title of application
// deviceTitle  Title of device
// authTime  Time of session creating
// authLocation  two-letter country code of session create
// latitude  optional latitude of auth if available
// longitude  optional longitude of auth if available
message AuthItem {
    required int32 id = 1;
    required int32 authHolder = 2;
    required int32 appId = 3;
    required string appTitle = 4;
    required string deviceTitle = 5;
    required int32 authTime = 6;
    required string authLocation = 7;
    optional double latitude = 8;
    optional double longitude = 9;
}

// API#0x50
// ResponseGetAuth
// Getting of all active user's authentication sessions
message RequestGetAuth {
}

// API#0x51
message ResponseGetAuth {
    repeated AuthItem userAuths = 1;
}

// API#0x52
// ResponseVoid
// Logout on specified user's session
// idid from AuthItem
message RequestRemoveAuth {
    required int32 id = 1;
}

// API#0x53
// ResponseVoid
// Logout on all exept current sessions
message RequestRemoveAllOtherAuths {
}

// API#0x54
// ResponseVoid
// Logout current session
message RequestLogout {
}

//////////////////////////////////////////////////////
// Users
//////////////////////////////////////////////////////
//Users are objects that secured by accessHash. You can't load user profile by it's id.
//You can't send message to user without finding it's object in Updates or by calling
//method for user search, contacts import or some other methods.
// 
//Applications need to keep all Users information forever.
// 
//Each User have optional localName - name of user that was set by current user and can be changed
//any time by calling EditUserLocalName method.

enum Sex {
    UNKNOWN = 1;
    MALE = 2;
    FEMALE = 3;
}

// Main user object
// id  uid
// accessHash  user's access hash
// name  user's name
// localName  user's local name
// sex  optional sex of user
// keyHashes  key hashes of user
// phone  Phone number of user
// avatar  avatar of user
message User {
    required int32 id = 1;
    required int64 accessHash = 2;
    required string name = 3;
    optional string localName = 4;
    optional Sex sex = 5;
    repeated int64 keyHashes = 6;
    required int64 phone = 7;
    optional Avatar avatar = 8;
}

// API#0x60
// ResponseSeq
// Renaming of user's visible name
// uidtarget User's uid
// accessHashUser's accessHash
// nameNew user name
message RequestEditUserLocalName {
    required int32 uid = 1;
    required int64 accessHash = 2;
    required string name = 3;
}

// API#0x10
// Update about avatar changed
// uid  user's uid
// avatar  user's new avatar
message UpdateUserAvatarChanged {
    required int32 uid = 1;
    optional Avatar avatar = 2;
}

// API#0x20
// Update about name changed
// uid  user's uid
// name  user's name
message UpdateUserNameChanged {
    required int32 uid = 1;
    required string name = 2;
}

// API#0x33
// Update about local name changed
// uid  user's uid
// localName  new user's local name
message UpdateUserLocalNameChanged {
    required int32 uid = 1;
    optional string localName = 2;
}

//////////////////////////////////////////////////////
// Profile
//////////////////////////////////////////////////////

// API#0x35
// ResponseSeq
// Changing account's name
// nameNew name
message RequestEditName {
    required string name = 1;
}

// API#0x1F
// ResponseAvatarChanged
// Changing account's avatar
// fileLocationFile Location of uploaded unencrypted avatar
message RequestEditAvatar {
    required FileLocation fileLocation = 1;
}

// API#0x5B
// ResponseSeq
// Removing account's avatar
message RequestRemoveAvatar {
}

//////////////////////////////////////////////////////
// Contacts
//////////////////////////////////////////////////////
//Before working with contact list is is useful to import contacts from phone first by calling
//method ImportContacts#0x07.
// 
//All phone numbers MUST be preprocessed before import by some library (like libphonenumber)
//and build international phone number depending on current users phone and/or locale.
// 
//For loading contact list from server use GetContacts#0x57. 
//If during this call there are some updates about contact list change
//it is recommended to call it again. Also applications need to sync contacts on application start.
// 
//For searching for users without adding to contacts list use method FindContacts#0x70.
// 
//For adding/deleting contacts AddContact#0x72 and DeleteContact#0x59.

// Phone for import
// phoneNumber  phone number for import in international format
// name  optional name for contact
message PhoneToImport {
    required int64 phoneNumber = 1;
    optional string name = 2;
}

// Email for import
// email  email for importing
// name  optional name for contact
message EmailToImport {
    required string email = 1;
    optional string name = 2;
}

// API#0x07
// ResponseImportContacts
// Importing phones and emails for building contact list
// Maximum amount of items for import per method call equals to 100.
// phonesPhones for import
// emailsEmails for import
message RequestImportContacts {
    repeated PhoneToImport phones = 1;
    repeated EmailToImport emails = 2;
}

// API#0x08
message ResponseImportContacts {
    repeated User users = 1;
    required int32 seq = 2;
    required bytes state = 3;
}

// API#0x57
// ResponseGetContacts
// Getting current contact list
// SHA256 hash of list of a comma-separated list of contact UIDs in ascending 
// order may be passed in contactsHash parameter. 
// If the contact list was not changed, isNotChanged will be true.
// contactsHashHash of saved list in application
message RequestGetContacts {
    required string contactsHash = 1;
}

// API#0x58
message ResponseGetContacts {
    repeated User users = 1;
    required bool isNotChanged = 2;
}

// API#0x59
// ResponseSeq
// Removing contact from contact list
// uidContact's UID
// accessHashContact's AccessHash
message RequestRemoveContact {
    required int32 uid = 1;
    required int64 accessHash = 2;
}

<<<<<<< HEAD
// API#0x18
message ResponsePublicKeys {
    repeated PublicKey keys = 1;
}
// ************************************************************************
//                                Contacts
// ************************************************************************
// API#0x07
// Ответ: ResponseImportedContacts#0x08
message RequestImportContacts {
     repeated PhoneToImport phones = 1;
    repeated EmailToImport emails = 2;

    message PhoneToImport {
        required int64 phoneNumber = 1; // international full phone number
        optional string name = 2;
    }

    message EmailToImport {
        required string email = 1;
        optional string name = 2;
    }
}

// API#0x08
message ResponseImportedContacts {
    repeated User users = 1; // Импортированные пользователи
    required int32 seq = 2;
    required bytes state = 3;
}

// API#0x57
// Ответ: ResponseGetContacts#0x58
// contactsHash = SHA1("uid1,uid2,..."), где uids - отсортированные 
// в порядке возрастания идентификаторы пользователей
message RequestGetContacts {
    required string contactsHash = 1;
}

// API#0x58
message ResponseGetContacts {
    repeated User users = 1;
    required bool isNotChanged = 2;
}

// API#0x59
// Ответ: ResponseSeq
message RequestDeleteContact {
    required int32 uid = 1;
    required int64 accessHash = 2;
}

// API#0x72
// Ответ: ResponseSeq
message RequestAddContact {
    required int32 uid = 1;
    required int64 accessHash = 2;   
}

// API#0x60
// Ответ: ResponseSeq
message RequestEditContactName {
    required int32 uid = 1;
    required int64 accessHash = 2;
    required string name = 3;
}

// API#0x70
message RequestFindContacts {
    required string request = 1;
}

// API#0x71
message ResponseFindContacts {
    repeated User users = 1;
=======
// API#0x72
// ResponseSeq
// Adding contact to contact list
// uidContact's UID
// accessHashContact's AccessHash
message RequestAddContact {
    required int32 uid = 1;
    required int64 accessHash = 2;
}

// API#0x70
// ResponseSearchContacts
// Searching contacts by user's query
message RequestSearchContacts {
    required string request = 1;
}

// API#0x71
message ResponseSearchContacts {
    repeated User users = 1;
}

// API#0x05
// Update about contact registration
// uid  contact's uid
// isSilent  is registration silent. If this value is true then don't show notification about registration
// date  date of registration
message UpdateContactRegistered {
    required int32 uid = 1;
    required bool isSilent = 2;
    required int64 date = 3;
}

// API#0x28
// Update about contacts added
// uids  added contacts
message UpdateContactsAdded {
    repeated int32 uids = 1;
>>>>>>> 3ec6b491
}

// API#0x29
// Update about contacts removed
// uids  removed contacts
message UpdateContactsRemoved {
    repeated int32 uids = 1;
}

//////////////////////////////////////////////////////
// Messaging
//////////////////////////////////////////////////////
//Actor can work with encrypted and plain messages in one conversation. For both types of messages API
//contains a bit different methods. Also encrypted and plain messages have different schemes.
//<h3>Messages</h3>
//Message entity contains:
//<ul>
//<li>PeerType - group chat or private</li>
//<li>PeerId - group or user id of conversation</li>
//<li>RandomId - unique id of message that generated by sender. In Encrypted messages random id is encrypted.</li>
//<li>Date - date of message (calculated on server)</li>
//<li>Content</li>
//</ul>
//<h3>Message content</h3>
//Message can be one of three basic types of messages: Text Message, File Message and Service message.
//All messages can contain extensions. For example we can send text message and add markdown extension with 
//formatted text in markdown and clients that support this extension will show markdown, and that clients that
//not supported extension then show simple text. File messages can have photo, video or voice extensions.
//Service message can have extensions extensions such as "user added", "group created", "avatar changed", etc.
//<h3>Send messages</h3>
//Sending messages looks same for encrypted and plain messages. Client MUST prepare all required data
//before sending message (for example FastThumb for photo/video/documents) and call required methods. 
//Encrypted messages differs here only by a little different scheme and encryption.
//<h3>WRONG_KEYS and incorrect keys</h3>
//For sending encrypted messages client MUST send messages encrypted for all own and receivers keys.
//If client send encryption with missing, old or incorrect keys it will receive WRONG_KEYS.
//In WRONG_KEYS you need to deserialize relatedData from RpcError to WrongKeysErrorData
//and get detailed information about keys. Sometimes there are some broken keys on server and client can't 
//encrypt messages with it than client MUST send empty encrypted key in request elsewhere API return WRONG_KEYS.
//<h3>Encrypted messages and New Devices</h3>
//When you send message to someone and when he registered with new device there are no way to receive old encrypted
//messages on new device and because of this there are a problem about read/delivery statuses. 
//Alice send messages to Bob, but Bob lose his device and  buy new iPhone and installed Actor.
//Alice receive notification about new device and send another message. Bob open chat with Alice and
//send read status with maximum message read date. Alice will mark all sent messages as read and one that
//was not delivered. We can use status notifications per message, but in VERY heavy conversations it will be
//a lot of unnecessary traffic. For resolving this small issue we have different ways of message statuses
//for encrypted and plain messages. Also it is recomended to mark all undelivered messages on new device update as 
//not devered with warring sign.
//<h3>Message Read and Delivery</h3>
//There are two different ways for read and delivery statuses for encrypted and plain messages.
//For encrypted messages used status change by RandomId and for plain messages used by maximum
//date of read/delivered message.

// Content of message
// type  type of content. 1 => TextMessage, 2 => ServiceMessage, 3 => FileMessage
// content  serialized content of message
message MessageContent {
    required int32 type = 1;
    required bytes content = 2;
}

// Text message
// text  the text
// extType  type of extension. Now there are no extensions.
// ext  Optional bytes of extension
message TextMessage {
    required string text = 1;
    required int32 extType = 2;
    optional bytes ext = 3;
}

// Service message
// text  service message text
// extType  extension type. 0x01 => ServiceExUserAdded, 0x02 => ServiceExUserKicked, 0x03 => ServiveExUserLeft, 0x04 => ServiceExGroupCreated, 0x05 => ServiceExGroupChangedTitle, 0x06 => ServiceExGroupChangedAvatar
message ServiceMessage {
    required string text = 1;
    required int32 extType = 2;
    optional bytes ext = 3;
}

// Service message about adding user to group
// addedUid  added user id
message ServiceExUserAdded {
    required int32 addedUid = 1;
}

// Service message about kicking user from group
// kickedUid  kicked user id
message ServiceExUserKicked {
    required int32 kickedUid = 1;
}

// Service message about user left group
message ServiceExUserLeft {
}

// Service message about group creating
message ServiceExGroupCreated {
}

// Service message about group title change
message ServiceExChangedTitle {
    required string title = 1;
}

// Service message about avatar change
message ServiceExChangedAvatar {
    optional Avatar avatar = 1;
}

// File message
// fileId  file id
// accessHash  file access hash
// fileSize  file size
// name  name of file
// mimeType  mimetype of file
// thumb  optional thumb of file. JPEG less that 90x90 with 60-70 quality.
// extType  Extension type
// ext  Extension
message FileMessage {
    required int64 fileId = 1;
    required int64 accessHash = 2;
    required int32 fileSize = 3;
    required string name = 4;
    required string mimeType = 5;
    optional FastThumb thumb = 6;
    required int32 extType = 7;
    optional bytes ext = 8;
}

// File photo extension
// w  image width
// h  image height
message FileExPhoto {
    required int32 w = 1;
    required int32 h = 2;
}

// File video extension
// w  video width
// h  video height
// duration  video duration
message FileExVideo {
    required int32 w = 1;
    required int32 h = 2;
    required int32 duration = 3;
}

// File voice extension
// duration  voice duration
message FileExVoice {
    required int32 duration = 1;
}

// Error's Related data for WRRONG_KEYS in sendMessage
// newKeys  added keys to user
// removedKeys  disabled keys
// invalidKeys  invalid keys
message WrongKeysErrorData {
    repeated UserKey newKeys = 1;
    repeated UserKey removedKeys = 2;
    repeated UserKey invalidKeys = 3;
}

// API#0x73
// Response about message sent
// seq  Sequence number in update sequence
// state  Seuqnce state value
// date  date of message
message ResponseMessageSent {
    required int32 seq = 1;
    required bytes state = 2;
    required int64 date = 3;
}

// Encrypted AES key for encrypted messages
// keyHash  hash of public key of encrypted aes key
// aesEncryptedKey  encrypted aes key
message EncryptedAesKey {
    required int64 keyHash = 1;
    required bytes aesEncryptedKey = 2;
}

// API#0x0E
// ResponseMessageSent
// Sending encrypted message
// peerDestination peer for message
// ridMessage random id (generated on client side)
// encryptedMessagemessage encrypted by random aes key
// keysencrypted aes keys for receivers devices
// ownKeysencrypted aes keys for own devices
message RequestSendEncryptedMessage {
    required OutPeer peer = 1;
    required int64 rid = 3;
    required bytes encryptedMessage = 4;
    repeated EncryptedAesKey keys = 5;
    repeated EncryptedAesKey ownKeys = 6;
}

// API#0x5C
// ResponseMessageSent
// Sending plain message
// peerDestination peer for message (now supported only user's peer)
// ridMessage random id (generated on clien side)
// messageThe message
message RequestSendMessage {
    required OutPeer peer = 1;
    required int64 rid = 3;
    required MessageContent message = 4;
}

// API#0x74
// ResponseVoid
// Confirmation of encrypted message receive by device
// peerDestination peer
// ridMessage random id
message RequestEncryptedReceived {
    required OutPeer peer = 1;
    required int64 rid = 3;
}

// API#0x75
// ResponseVoid
// Marking encrypted message as read
// peerDestination peer
// ridMessage random id
message RequestEncryptedRead {
    required OutPeer peer = 1;
    required int64 rid = 3;
}

// API#0x37
// ResponseVoid
// Confirmation of plain message receive by device
// peerDestination peer
// dateMaximum date of received messages
message RequestMessageReceived {
    required OutPeer peer = 1;
    required int64 date = 3;
}

// API#0x39
// ResponseVoid
// Marking plain messages as read
// peerDestination peer
// dateMaximum date of read messages
message RequestMessageRead {
    required OutPeer peer = 1;
    required int64 date = 3;
}

// API#0x62
// ResponseVoid
// Deleting messages
// peerDestination peer
// ridsMessage random id
message RequestDeleteMessage {
    required OutPeer peer = 1;
    repeated int64 rids = 3;
}

// API#0x63
// ResponseSeq
// Clearing of conversation (without removing dialog from dialogs list)
// peerConversation peer
message RequestClearChat {
    required OutPeer peer = 1;
}

// API#0x64
// ResponseSeq
// Deleting of conversation (also leave group for group conversations)
// peerConversation peer
message RequestDeleteChat {
    required OutPeer peer = 1;
}

// API#0x01
// Update about encrypted message
// peer  Destination peer
// senderUid  sender of message
// date  date of message
// keyHash  device's public key hash
// aesEncryptedKey  Encrypted key for current device
message UpdateEncryptedMessage {
    required Peer peer = 1;
    required int32 senderUid = 2;
    required int64 date = 6;
    required int64 keyHash = 3;
    required bytes aesEncryptedKey = 4;
    required bytes message = 5;
}

// API#0x37
// Update about plain message
message UpdateMessage {
    required Peer peer = 1;
    required int32 senderUid = 2;
    required int64 date = 3;
    required int64 rid = 4;
    required MessageContent message = 5;
}

// API#0x04
message UpdateMessageSent {
    required Peer peer = 1;
    required int64 rid = 2;
    required int64 date = 3;
}

// API#0x12
message UpdateEncryptedReceived {
    required Peer peer = 1;
    required int64 rid = 2;
    required int64 receivedDate = 3;
}

// API#0x34
message UpdateEncryptedRead {
    required Peer peer = 1;
    required int64 rid = 2;
    required int64 readDate = 3;
}

// API#0x35
message UpdateEncryptedReadByMe {
    required Peer peer = 1;
    required int64 rid = 2;
}

// API#0x36
message UpdateMessageReceived {
    required Peer peer = 1;
    required int64 date = 2;
    required int64 receivedDate = 3;
}

// API#0x13
message UpdateMessageRead {
    required Peer peer = 1;
    required int64 date = 2;
    required int64 readDate = 3;
}

// API#0x32
message UpdateMessageReadByMe {
    required Peer peer = 1;
    required int64 date = 2;
}

// API#0x2E
message UpdateMessageDelete {
    required Peer peer = 1;
    repeated int64 rids = 2;
}

// API#0x2F
message UpdateChatClear {
    required Peer peer = 1;
}

// API#0x30
message UpdateChatDelete {
    required Peer peer = 1;
}

//////////////////////////////////////////////////////
// Groups
//////////////////////////////////////////////////////

message Group {
    required int32 id = 1;
    required int64 accessHash = 2;
    required string title = 3;
    optional Avatar avatar = 4;
    required bool isMember = 6;
    required int32 adminUid = 8;
    repeated int32 members = 9;
}

// API#0x41
// ResponseCreateGroup
// Creating group chat
// ridRandom Id for avoiding double create
// titleGroup title
// usersMembers of group
message RequestCreateGroup {
    required int64 rid = 1;
    required string title = 2;
    repeated UserOutPeer users = 3;
}

// API#0x42
message ResponseCreateGroup {
    required GroupOutPeer groupPeer = 1;
    required int32 seq = 3;
    required bytes state = 4;
    repeated int32 users = 5;
}

// API#0x55
// ResponseSeq
// Changing group title
// groupPeerGroup's peer
// titlenew group title
message RequestEditGroupTitle {
    required GroupOutPeer groupPeer = 1;
    required string title = 3;
}

// API#0x56
// ResponseAvatarChanged
// Changing group avatar
// groupPeerGroup's peer
// fileLocationuploaded file for avatar
message RequestEditGroupAvatar {
    required GroupOutPeer groupPeer = 1;
    required FileLocation fileLocation = 3;
}

// API#0x65
// ResponseSeq
// Removing group avatar
// groupPeerGroup's peer
message RequestRemoveGroupAvatar {
    required GroupOutPeer groupPeer = 1;
}

// API#0x45
// ResponseSeq
// Inviting users to group
// groupPeerGroup's peer
// usersUsers for invitation
message RequestInviteUsers {
    required GroupOutPeer groupPeer = 1;
    repeated UserOutPeer users = 3;
}

// API#0x46
// ResponseSeq
// Leaving group
// groupPeerGroup's peer
message RequestLeaveGroup {
    required GroupOutPeer groupPeer = 1;
}

// API#0x61
// ResponseSeq
// Leaving and deleting group (similar to DeleteChat)
// groupPeerGroup's peer
message RequestDeleteGroup {
    required GroupOutPeer groupPeer = 1;
}

// API#0x47
// ResponseSeq
// Removing users from group
// groupPeerGroup's peer
// usersusers for removing
message RequestRemoveUsers {
    required GroupOutPeer groupPeer = 1;
    repeated UserOutPeer users = 3;
}

// API#0x24
// Update about inviting current user to group
// groupId  Group Id
// inviteUid  Inviter UID. If equals to current uid than group created by user.
// date  Date of creating
message UpdateGroupInvite {
    required int32 groupId = 1;
    required int32 inviteUid = 5;
    required int64 date = 8;
}

// API#0x15
// Update about adding user to group
// groupId  Group Id
// uid  Added user ID
// inviterUid  Inviter user ID
// date  Date of adding user to group
message UpdateGroupUserAdded {
    required int32 groupId = 1;
    required int32 uid = 2;
    required int32 inviterUid = 3;
    required int64 date = 4;
}

// API#0x17
// Update about leaving user
// groupId  Group Id
// uid  User's ID
// date  Date of user leave
message UpdateGroupUserLeave {
    required int32 groupId = 1;
    required int32 uid = 2;
    required int64 date = 3;
}

// API#0x18
// Update about kicking user
// groupId  Group Id
// uid  Kicked user's ID
// kickerUid  Kicker user's ID
// date  Date of user kick
message UpdateGroupUserKick {
    required int32 groupId = 1;
    required int32 uid = 2;
    required int32 kickerUid = 3;
    required int64 date = 4;
}

// API#0x2C
// Silent group members update
// groupId  Group Id
// members  New members list
message UpdateGroupMembersUpdate {
    required int32 groupId = 1;
    repeated int32 members = 2;
}

// API#0x26
// Update about group title change
// groupId  Group Id
// uid  Changer UID
// title  New Title of group
// date  Date of title change
message UpdateGroupTitleChanged {
    required int32 groupId = 1;
    required int32 uid = 2;
    required string title = 3;
    required int64 date = 4;
}

// API#0x27
// Update about group avatar change
// groupId  Group Id
// uid  Avatar changer uid
// avatar  New Avatar. If null then avatar is removed
// date  Date of avatar change
message UpdateGroupAvatarChanged {
    required int32 groupId = 1;
    required int32 uid = 2;
    optional Avatar avatar = 3;
    required int64 date = 4;
}

//////////////////////////////////////////////////////
// Message and Dialogs lists
//////////////////////////////////////////////////////
//<h1>Overview</h1>
//Actor can work with encrypted and plain messages and encrypted messages does not appear in history,
//but it affects conversation lists.
//<h1>Messages ordering</h1>
//Server provide date in milliseconds for accurate ordering of incoming messages in applications. 
//NOTHING can move conversation on conversation list down on list. For example if you clean chat or delete top message
//for the conversation conversation keep its position. Some events doesn't move conversation to top
//of conversations list. For example leaving chat or new device notification doesn't move it up.
//<h1>Deleting of messages</h1>
//For deletion of messages either plain or encrypted there is method MessageDelete#0x62 deletion.
//Deletion of message is irreversible for now.
//<h1>Deleting and clearing of conversation</h1>
//Clearing of conversation deletes all messages in conversation and clears top message in conversation list.
//Deletion of conversation deletes all messages and removes conversation from conversations list.
//For sync this operations there are updates ChatDelete#0x30 and ChatClear#0x2F.
//Deletion by ChatDelete of group causes automatic group leaving.
//<h1>Loading history</h1>
//For loading conversation list use method LoadDialogs#0x68. 
//When top message in conversation is encrypted than dialog item will contain empty text. Dialog item contains
//two dates - visual and sort, visual used for displaying date and sort for sorting dialog in dialog list.
// 
//For loading history of conversation use method LoadHistory#0x68.
// 
//Loading initial list are called with zero startDate and after loading more messages 
//we will use maximum date from messages for startDate value.

// Message from history
// senderUid  Sender of mesasge
// rid  Random Id of message
// date  Date of message
// message  Content of message
message HistoryMessage {
    required int32 senderUid = 1;
    required int64 rid = 2;
    required int64 date = 3;
    required MessageContent message = 5;
}

// API#0x76
// ResponseLoadHistory
// Loading history of chat
// peerPeer of conversation
// startDatestart date of messages for loading or 0 for loading from start
// limitmaximum amount of messages (max is 100)
message RequestLoadHistory {
    required OutPeer peer = 1;
    required int64 startDate = 3;
    required int32 limit = 4;
}

// API#0x77
message ResponseLoadHistory {
    repeated HistoryMessage history = 1;
    repeated User users = 2;
}

// Conversation from history
// peer  Peer of conversation
// unreadCount  plain messages unread messages count
// sortDate  date of conversation for sorting
// senderUid  Sender of top message (may be zero)
// rid  Random ID of top message (may be zero)
// date  Date of top message (can't be zero)
// message  Content of message
message Dialog {
    required Peer peer = 1;
    required int32 unreadCount = 3;
    required int64 sortDate = 4;
    required int32 senderUid = 5;
    required int64 rid = 6;
    required int64 date = 7;
    required MessageContent message = 8;
}

// API#0x68
// ResponseLoadDialogs
// Loading conversation history
// startDatestart date of conversation loading
// limitlimit maximum amount of messages (max is 100)
message RequestLoadDialogs {
    required int64 startDate = 1;
    required int32 limit = 2;
}

// API#0x69
message ResponseLoadDialogs {
    repeated Group groups = 1;
    repeated User users = 2;
    repeated Dialog dialogs = 3;
}

//////////////////////////////////////////////////////
// Encryption
//////////////////////////////////////////////////////
//When user authenticates application send it's RSA public key for receiving encrypted messages.
//Each public key has keyHash that calculated on server side.
//Before sending encrypted messages application need to download all required receiver's and own
//public keys

// User public key reference
// uid  User ID
// keyHash  Public key hash
message UserKey {
    required int32 uid = 1;
    required int64 keyHash = 2;
}

// Public Key
// uid  Key's User Id
// keyHash  hash of user's key
// key  RSA Public Key in x.509 format
message PublicKey {
    required int32 uid = 1;
    required int64 keyHash = 2;
    required bytes key = 3;
}

// API#0x02
// Update about new public key of user
// uid  User's ID
// keyHash  Public key hash
// key  optional RSA Public Key in x.509 format
// date  Date of adding new key
message UpdateNewDevice {
    required int32 uid = 1;
    required int64 keyHash = 2;
    optional bytes key = 3;
    required int64 date = 4;
}

<<<<<<< HEAD
// API#0x04
// Событие об отправлении сообщения
message UpdateMessageSent {
    required int32 uid = 3;
    required int64 randomId = 2;
}
// API#0x23
// Событие об отправлении сообщения в группу
message UpdateMessageGroupSent {
    required int32 groupId = 3;
    required int64 randomId = 2;
}
// API#0x05
// Событие о регистрации пользователя из контакт-листа
message UpdateContactRegistered {
    required int32 uid = 1;
}

// API#0x28
// Событие о добавлении пользователей в контакт-лист
message UpdateContactsAdded {
    repeated int32 uids = 1;
}

// API#0x29
// Событие об удалении пользователей из контакт-листа
message UpdateContactsRemoved {
    repeated int32 uids = 1;
}

// API#0x10
// Событие о смене аватара пользователя (в том числе и себя)
message UpdateAvatarChanged {
=======
// API#0x25
// Update about removing public key of user
// uid  User's ID
// keyHash  Key Hash of removed key
message UpdateRemovedDevice {
>>>>>>> 3ec6b491
    required int32 uid = 1;
    required int64 keyHash = 2;
}

// Request for download public key
// uid  uiser's ID
// accessHash  Access Hash of User
// keyHash  Public Key hash
message PublicKeyRequest {
    required int32 uid = 1;
    required int64 accessHash = 2;
    required int64 keyHash = 3;
}

<<<<<<< HEAD
// API#0x33
// Событие о смене локального имени пользователя
message UpdateUserLocalNameChanged {
    required int32 uid = 1;
    optional string localName = 2;
}

// API#0x26
// Событие о смене имени группы
message UpdateGroupTitleChanged {
    required int32 groupId = 1;
    required string title = 2;
=======
// API#0x06
// ResponseGetPublicKeys
// Loading required publick keys
// keyskey requests
message RequestGetPublicKeys {
    repeated PublicKeyRequest keys = 1;
>>>>>>> 3ec6b491
}

// API#0x18
message ResponseGetPublicKeys {
    repeated PublicKey keys = 1;
}

<<<<<<< HEAD
// API#0x12
// Событие о доставленном сообщении
message UpdateMessageReceived {
    required int32 uid = 1;
    required int64 randomId = 2;
=======
//////////////////////////////////////////////////////
// Typing and Online
//////////////////////////////////////////////////////

// API#0x1B
// ResponseVoid
// Sending typing notification
// peerDestination peer
// typingTypetyping type.
message RequestTyping {
    required OutPeer peer = 1;
    required int32 typingType = 3;
>>>>>>> 3ec6b491
}

// API#0x1D
// ResponseVoid
// Sending online state
// isOnlineis user online
// timeouttimeout of online state
message RequestSetOnline {
    required bool isOnline = 1;
    required int64 timeout = 2;
}

// API#0x06
// Update about user's typing
// peer  Conversation peer
// uid  User's id
// typingType  Type of typing
message UpdateTyping {
    required Peer peer = 1;
    required int32 uid = 2;
    required int32 typingType = 3;
}

// API#0x07
// Update about user became online
// uid  User's Id
message UpdateUserOnline {
    required int32 uid = 1;
}

// API#0x08
// Update about user became offline
// uid  User's id
message UpdateUserOffline {
    required int32 uid = 1;
}

// API#0x09
// Update about user's last seen state
// uid  User's id
// time  Last seen time
message UpdateUserLastSeen {
    required int32 uid = 1;
    required int64 time = 2;
}

// API#0x21
// Update about group online change
// groupId  Group id
// count  current online user's count
message UpdateGroupOnline {
    required int32 groupId = 1;
    required int32 count = 2;
}

//////////////////////////////////////////////////////
// Media and Files
//////////////////////////////////////////////////////

// Location of file on server
// fileId  Unique Id of file
// accessHash  Access hash of file
message FileLocation {
    required int64 fileId = 1;
    required int64 accessHash = 2;
}

// Avatar Image
// fileLocation  Location of file
// width  Width of avatar image
// height  Height of avatar image
// fileSize  Size of file
message AvatarImage {
    required FileLocation fileLocation = 1;
    required int32 width = 2;
    required int32 height = 3;
    required int32 fileSize = 4;
}

// Avatar of User or Group
// smallImage  Optional small image of avatar box in 100x100
// largeImage  Optional large image of avatar box in 200x200
// fullImage  Optional full screen image of avatar
message Avatar {
    optional AvatarImage smallImage = 1;
    optional AvatarImage largeImage = 2;
    optional AvatarImage fullImage = 3;
}

// Fast thumb of media messages. Less than 90x90 and compressed by JPEG with low quality
// w  Width of thumb
// h  Height of thump
// thumb  compressed image data
message FastThumb {
    required int32 w = 1;
    required int32 h = 2;
    required bytes thumb = 3;
}

// API#0x10
// ResponseGetFile
// Downloading file part
// fileLocationlocation of file
// offsetoffset in file in bytes
// limitmaximum size of file part
message RequestGetFile {
    required FileLocation fileLocation = 1;
    required int32 offset = 2;
    required int32 limit = 3;
}

// API#0x11
message ResponseGetFile {
    required bytes payload = 1;
}

// Reference for upload session
// serverData  server related data for upload
message UploadConfig {
    required bytes serverData = 1;
}

// API#0x12
// ResponseStartUpload
// Starting file upload
message RequestStartUpload {
}

// API#0x13
message ResponseStartUpload {
    required UploadConfig config = 1;
}

// API#0x14
// ResponseVoid
// Uploading part of file
// blockIndexindex of block
// payloadblock payload
message RequestUploadPart {
    required UploadConfig config = 1;
    required int32 blockIndex = 2;
    required bytes payload = 3;
}

// API#0x16
// ResponseCompleteUpload
// Complete uploading
// configUpload configuration
// blocksCountblocks count
// crc32crc32 of uploaded file
message RequestCompleteUpload {
    required UploadConfig config = 1;
    required int32 blocksCount = 2;
    required int64 crc32 = 3;
}

// API#0x17
message ResponseCompleteUpload {
    required FileLocation location = 1;
}

//////////////////////////////////////////////////////
// Push
//////////////////////////////////////////////////////
//Vendor's pushes for receiving push notifications.
//Push notification contains current sequence number of main sequence.

// API#0x33
// ResponseVoid
// Registering push token on server
// projectIdProject Id of token
// tokentoken value
message RequestRegisterGooglePush {
    required int64 projectId = 1;
    required string token = 2;
}

// API#0x4C
// ResponseVoid
// Registering apple push on server
// apnsKeyapns key id
// tokentoken value
message RequestRegisterApplePush {
    required int32 apnsKey = 1;
    required string token = 2;
}

// API#0x34
// ResponseVoid
// Unregister push
message RequestUnregisterPush {
}

//////////////////////////////////////////////////////
// Peers
//////////////////////////////////////////////////////
//Peer is an identificator of specific conversation.

enum PeerType {
    PRIVATE = 1;
    GROUP = 2;
}

// Peer
// type  Peer Type
// id  Peer Id
message Peer {
    required PeerType type = 1;
    required int32 id = 2;
}

// Out peer with access hash
// type  Peer Type
// id  Peer Id
// accessHash  Peer access hash
message OutPeer {
    required PeerType type = 1;
    required int32 id = 2;
    required int64 accessHash = 3;
}

// User's out peer
// uid  User's id
// accessHash  User's access hash
message UserOutPeer {
    required int32 uid = 1;
    required int64 accessHash = 2;
}

// Group's out peer
// groupId  Group's Id
// accessHash  Group's access hash
message GroupOutPeer {
    required int32 groupId = 1;
    required int64 accessHash = 2;
}

//////////////////////////////////////////////////////
// Sequence and Updates
//////////////////////////////////////////////////////
//Each device has it's own update sequence. At the begining application request initial sequence state by
//calling GetState. On each application restart or NewSessionCreated application calls GetDifference for receiving
//updates in update sequence.
//GetState and GetDifference automatically subscribes session to receiving updates in session.
//Each update has seq and state. Seq is sequental index of updated and used for detecting of holes in update sequence
//(because of server failure or session die) on client side.
//All updates needed to be processed in partucular order according to seq values.
//In some updates there can be references to users that are not available at client yer. In this case application need
//to ignore such update and init getting difference.

// API#0x0D
// Sequence update
// seq  Sequence number of update
// state  Sequece state of update
// updateHeader  header of update
// update  The update
message UpdateSeqUpdate {
    required int32 seq = 1;
    required bytes state = 2;
    required int32 updateHeader = 3;
    required bytes update = 4;
}

// API#0x49
// Fat sequence update with additional data
// seq  Sequence number of update
// state  Sequence state of update
// updateHeader  header of update
// update  The update
// users  Users that are referenced in update 
// groups  Groups that are referenced in update
message UpdateFatSeqUpdate {
    required int32 seq = 1;
    required bytes state = 2;
    required int32 updateHeader = 3;
    required bytes update = 4;
    repeated User users = 5;
    repeated Group groups = 6;
}

// API#0x1A
// Out of sequence update (for typing and online statuses)
// date  Date of update
// updateHeader  Header of update
// update  The update
message UpdateWeakUpdate {
    required int64 date = 1;
    required int32 updateHeader = 2;
    required bytes update = 3;
}

// API#0x19
// Notification about requiring performing manual GetDifference
message UpdateSeqUpdateTooLong {
}

// API#0x09
// ResponseSeq
// Get main sequence state
message RequestGetState {
}

// Update from GetDifference
// updateHeader  Header of update
// update  The update
message DifferenceUpdate {
    required int32 updateHeader = 1;
    required bytes update = 2;
}

// API#0x0B
// ResponseGetDifference
// Getting difference of sequence
message RequestGetDifference {
    required int32 seq = 1;
    required bytes state = 2;
}

// API#0x0C
message ResponseGetDifference {
    required int32 seq = 1;
    required bytes state = 2;
    repeated User users = 3;
    repeated Group groups = 6;
    repeated DifferenceUpdate updates = 4;
    required bool needMore = 5;
}

// API#0x20
// ResponseVoid
// Subscribing for users online
// usersUsers for subscription
message RequestSubscribeToOnline {
    repeated UserOutPeer users = 1;
}

// API#0x21
// ResponseVoid
// Removing subscription for users online
// usersUsers of subscriptions
message RequestSubscribeFromOnline {
    repeated UserOutPeer users = 1;
}

// API#0x4A
// ResponseVoid
// Subscribing for groups online
// groupsGroups for subscription
message RequestSubscribeToGroupOnline {
    repeated GroupOutPeer groups = 1;
}

// API#0x4B
// ResponseVoid
// Removing subscription for groups online
// groupsGroups of subscriptions
message RequestSubscribeFromGroupOnline {
    repeated GroupOutPeer groups = 1;
}

//////////////////////////////////////////////////////
// Miscellaneous
//////////////////////////////////////////////////////

// API#0x32
// Empty response
message ResponseVoid {
}

// API#0x48
// Sequence response. Methods that return this value must process response in particular order
// seq  Sequence number of response
// state  Sequence state of response
message ResponseSeq {
    required int32 seq = 1;
    required bytes state = 2;
}

// API#0x44
// Response of Group or Profile avatar change
// avatar  new avatar
// seq  Sequence number of response
// state  Sequence state of response
message ResponseAvatarChanged {
    required Avatar avatar = 1;
    required int32 seq = 2;
    required bytes state = 3;
}

// Configuration of system
// maxGroupSize  Current maximum group size
message Config {
    required int32 maxGroupSize = 1;
}

// API#0x2A
// Update about config change
// config  new config
message UpdateConfig {
    required Config config = 1;
}
<|MERGE_RESOLUTION|>--- conflicted
+++ resolved
@@ -16,107 +16,6 @@
 //authorization process from begining.<br/>
 //Each client MUST send valid RSA 2048 bit PublicKey encoded in x.509 format.<br/>
 
-<<<<<<< HEAD
-// Идентификатор чата
-message GroupId {
-    required int32 groupId = 1;
-    required int64 accessHash = 2;
-}
-// Аватар пользователя или чата
-message Avatar {
-    // 100x100
-    optional AvatarImage smallImage = 1;
-    // 200x200
-    optional AvatarImage largeImage = 2;
-    // Original if bigger than small and large
-    optional AvatarImage fullImage = 3;
-}
-// Изображение аватара
-message AvatarImage {
-    required FileLocation fileLocation = 1;
-    required int32 width = 2;
-    required int32 height = 3;
-    required int32 fileSize = 4;
-}
-// Пользователь
-message User {
-    required int32 id = 1;
-    required int64 accessHash = 2;
-    required string name = 3;
-    optional string localName = 9;
-    optional Sex sex = 5;
-    repeated int64 keyHashes = 6;
-    required int64 phone = 7;
-    optional Avatar avatar = 8;
-}
-// Группа
-message Group {
-    required int32 id = 1;
-    required int64 accessHash = 2;
-    required string title = 3;
-    optional Avatar avatar = 4;
-}
-// Детали ошибки отправки сообщений
-message WrongReceiversErrorData {
-    repeated UserKey newKeys = 1;
-    repeated UserKey removedKeys = 2;
-    repeated UserKey invalidKeys = 3;
-}
-// Зашифрованный AES-ключ для устройства
-message EncryptedAESKey {
-    required int64 keyHash = 1;
-    required bytes aesEncryptedKey = 2;
-}
-// Зашифрованные RSA+AES данные
-message EncryptedRSAMessage {
-    required bytes encryptedMessage = 1;
-    repeated EncryptedAESKey keys = 2;
-    repeated EncryptedAESKey ownKeys = 3;
-}
-// Зашифрованные AES-данные
-message EncryptedAESMessage {
-    required bytes keyHash = 1;
-    required bytes encryptedMessage = 2;
-}
-// Зашифрованные ключи для пользователя
-message EncryptedUserAESKeys {
-    required int32 uid = 1;
-    required int64 accessHash = 2;
-    repeated EncryptedAESKey keys = 3;
-}
-// Зашифрованное сообщение для нескольких пользователей
-message EncryptedRSABroadcast {
-    required bytes encryptedMessage = 3;
-    repeated EncryptedUserAESKeys keys = 4;
-    repeated EncryptedAESKey ownKeys = 5;
-}
-// Зашифрованные RSA-сообщения
-message EncryptedRSAPackage {
-    required int64 keyHash = 1;
-    required bytes aesEncryptedKey = 2;
-    required bytes message = 3;
-}
-// Зашифрованные AES-сообщения
-message EncryptedAESPackage {
-    required bytes keyHash = 1;
-    required bytes message = 2;
-}
-// API#0x32
-// Пустой ответ на запрос
-message ResponseVoid {
-}
-// API#0x48
-// Успешный ответ на методы, которые возвращают статус цепочки
-message ResponseSeq {
-    required int32 seq = 1;
-    required bytes state = 2;
-}
- 
-// ************************************************************************
-//                              Authentication
-// ************************************************************************
-=======
->>>>>>> 3ec6b491
 // API#0x01
 // ResponseAuthCode
 // Requesting SMS auth code
@@ -442,83 +341,6 @@
     required int64 accessHash = 2;
 }
 
-<<<<<<< HEAD
-// API#0x18
-message ResponsePublicKeys {
-    repeated PublicKey keys = 1;
-}
-// ************************************************************************
-//                                Contacts
-// ************************************************************************
-// API#0x07
-// Ответ: ResponseImportedContacts#0x08
-message RequestImportContacts {
-     repeated PhoneToImport phones = 1;
-    repeated EmailToImport emails = 2;
-
-    message PhoneToImport {
-        required int64 phoneNumber = 1; // international full phone number
-        optional string name = 2;
-    }
-
-    message EmailToImport {
-        required string email = 1;
-        optional string name = 2;
-    }
-}
-
-// API#0x08
-message ResponseImportedContacts {
-    repeated User users = 1; // Импортированные пользователи
-    required int32 seq = 2;
-    required bytes state = 3;
-}
-
-// API#0x57
-// Ответ: ResponseGetContacts#0x58
-// contactsHash = SHA1("uid1,uid2,..."), где uids - отсортированные 
-// в порядке возрастания идентификаторы пользователей
-message RequestGetContacts {
-    required string contactsHash = 1;
-}
-
-// API#0x58
-message ResponseGetContacts {
-    repeated User users = 1;
-    required bool isNotChanged = 2;
-}
-
-// API#0x59
-// Ответ: ResponseSeq
-message RequestDeleteContact {
-    required int32 uid = 1;
-    required int64 accessHash = 2;
-}
-
-// API#0x72
-// Ответ: ResponseSeq
-message RequestAddContact {
-    required int32 uid = 1;
-    required int64 accessHash = 2;   
-}
-
-// API#0x60
-// Ответ: ResponseSeq
-message RequestEditContactName {
-    required int32 uid = 1;
-    required int64 accessHash = 2;
-    required string name = 3;
-}
-
-// API#0x70
-message RequestFindContacts {
-    required string request = 1;
-}
-
-// API#0x71
-message ResponseFindContacts {
-    repeated User users = 1;
-=======
 // API#0x72
 // ResponseSeq
 // Adding contact to contact list
@@ -557,7 +379,6 @@
 // uids  added contacts
 message UpdateContactsAdded {
     repeated int32 uids = 1;
->>>>>>> 3ec6b491
 }
 
 // API#0x29
@@ -1239,47 +1060,11 @@
     required int64 date = 4;
 }
 
-<<<<<<< HEAD
-// API#0x04
-// Событие об отправлении сообщения
-message UpdateMessageSent {
-    required int32 uid = 3;
-    required int64 randomId = 2;
-}
-// API#0x23
-// Событие об отправлении сообщения в группу
-message UpdateMessageGroupSent {
-    required int32 groupId = 3;
-    required int64 randomId = 2;
-}
-// API#0x05
-// Событие о регистрации пользователя из контакт-листа
-message UpdateContactRegistered {
-    required int32 uid = 1;
-}
-
-// API#0x28
-// Событие о добавлении пользователей в контакт-лист
-message UpdateContactsAdded {
-    repeated int32 uids = 1;
-}
-
-// API#0x29
-// Событие об удалении пользователей из контакт-листа
-message UpdateContactsRemoved {
-    repeated int32 uids = 1;
-}
-
-// API#0x10
-// Событие о смене аватара пользователя (в том числе и себя)
-message UpdateAvatarChanged {
-=======
 // API#0x25
 // Update about removing public key of user
 // uid  User's ID
 // keyHash  Key Hash of removed key
 message UpdateRemovedDevice {
->>>>>>> 3ec6b491
     required int32 uid = 1;
     required int64 keyHash = 2;
 }
@@ -1294,27 +1079,12 @@
     required int64 keyHash = 3;
 }
 
-<<<<<<< HEAD
-// API#0x33
-// Событие о смене локального имени пользователя
-message UpdateUserLocalNameChanged {
-    required int32 uid = 1;
-    optional string localName = 2;
-}
-
-// API#0x26
-// Событие о смене имени группы
-message UpdateGroupTitleChanged {
-    required int32 groupId = 1;
-    required string title = 2;
-=======
 // API#0x06
 // ResponseGetPublicKeys
 // Loading required publick keys
 // keyskey requests
 message RequestGetPublicKeys {
     repeated PublicKeyRequest keys = 1;
->>>>>>> 3ec6b491
 }
 
 // API#0x18
@@ -1322,13 +1092,6 @@
     repeated PublicKey keys = 1;
 }
 
-<<<<<<< HEAD
-// API#0x12
-// Событие о доставленном сообщении
-message UpdateMessageReceived {
-    required int32 uid = 1;
-    required int64 randomId = 2;
-=======
 //////////////////////////////////////////////////////
 // Typing and Online
 //////////////////////////////////////////////////////
@@ -1341,7 +1104,6 @@
 message RequestTyping {
     required OutPeer peer = 1;
     required int32 typingType = 3;
->>>>>>> 3ec6b491
 }
 
 // API#0x1D
