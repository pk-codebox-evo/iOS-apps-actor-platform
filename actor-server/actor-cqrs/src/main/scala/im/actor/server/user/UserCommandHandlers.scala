package im.actor.server.user

import java.time.{ LocalDateTime, ZoneOffset }

import im.actor.server.group.GroupErrors.{ ReadFailed, ReceiveFailed }

import scala.concurrent.Future
import scala.concurrent.forkjoin.ThreadLocalRandom
import scala.util.{ Failure, Success }

import akka.actor.Status
import akka.pattern.pipe
import org.joda.time.DateTime
import slick.driver.PostgresDriver.api._

import im.actor.api.rpc.contacts.UpdateContactRegistered
import im.actor.api.rpc.messaging.{ Message ⇒ ApiMessage, _ }
import im.actor.api.rpc.peers.{ Peer, PeerType }
import im.actor.api.rpc.users._
import im.actor.server.api.ApiConversions._
import im.actor.server.event.TSEvent
import im.actor.server.file.Avatar
import im.actor.server.office.PeerProcessor.MessageSentComplete
import im.actor.server.push.SeqUpdatesManager
import im.actor.server.sequence.{ SeqState, SeqStateDate }
import im.actor.server.social.SocialManager._
import im.actor.server.user.UserCommands._
import im.actor.server.user.UserOffice.InvalidAccessHash
import im.actor.server.util.HistoryUtils._
import im.actor.server.util.UserUtils._
import im.actor.server.util.{ ImageUtils, ACLUtils, HistoryUtils }
import im.actor.server.{ models, persist ⇒ p }
import im.actor.utils.cache.CacheHelpers._

private object ServiceMessages {
  def contactRegistered(userId: Int) = ServiceMessage("Contact registered", Some(ServiceExContactRegistered(userId)))
}

private[user] trait UserCommandHandlers {
  this: UserProcessor ⇒

  import ImageUtils._

  protected def create(accessSalt: String, name: String, countryCode: String, sex: Sex.Sex, isBot: Boolean): Unit = {
    log.debug("Creating user {} {}", userId, name)

    val ts = now()
    val e = UserEvents.Created(userId, accessSalt, name, countryCode, sex, isBot)
    val createEvent = TSEvent(ts, e)
    val user = User(ts, e)

    persistStashingReply(createEvent, user) { evt ⇒
      val user = models.User(
        id = userId,
        accessSalt = accessSalt,
        name = name,
        countryCode = countryCode,
        sex = models.Sex.fromInt(sex.id),
        state = models.UserState.Registered,
        createdAt = LocalDateTime.now(ZoneOffset.UTC)
      )
      db.run(for {
        _ ← p.User.create(user)
      } yield CreateAck())
    }
  }

  protected def addAuth(user: User, authId: Long): Unit = {
    persistStashingReply(TSEvent(now(), UserEvents.AuthAdded(authId)), user) { _ ⇒
      db.run(p.AuthId.setUserData(authId, user.id)) map (_ ⇒ NewAuthAck())
    }
  }

  protected def removeAuth(user: User, authId: Long): Unit =
    persistStashingReply(TSEvent(now(), UserEvents.AuthRemoved(authId)), user) { _ ⇒
      db.run(p.AuthId.delete(authId) map (_ ⇒ RemoveAuthAck()))
    }

  protected def changeCountryCode(user: User, countryCode: String): Unit =
    persistReply(TSEvent(now(), UserEvents.CountryCodeChanged(countryCode)), user) { _ ⇒
      db.run(p.User.setCountryCode(userId, countryCode) map (_ ⇒ ChangeCountryCodeAck()))
    }

  protected def changeName(user: User, name: String, clientAuthId: Long): Unit =
    persistReply(TSEvent(now(), UserEvents.NameChanged(name)), user) { _ ⇒
      val update = UpdateUserNameChanged(userId, name)
      for {
        relatedUserIds ← getRelations(userId)
        _ ← UserOffice.broadcastUsersUpdate(relatedUserIds, update, pushText = None, isFat = false)
        _ ← SeqUpdatesManager.persistAndPushUpdatesF(user.authIds.filterNot(_ == clientAuthId), update, pushText = None, isFat = false)
        seqstate ← SeqUpdatesManager.persistAndPushUpdateF(clientAuthId, update, pushText = None, isFat = false)
      } yield seqstate
    }

  protected def delete(user: User): Unit =
    persistStashingReply(TSEvent(now(), UserEvents.Deleted()), user) { _ ⇒
      db.run(p.User.setDeletedAt(userId) map (_ ⇒ DeleteAck()))
    }

  protected def addPhone(user: User, phone: Long): Unit =
    persistReply(TSEvent(now(), UserEvents.PhoneAdded(phone)), user) { _ ⇒
      val rng = ThreadLocalRandom.current()
      db.run(for {
        _ ← p.UserPhone.create(rng.nextInt(), userId, ACLUtils.nextAccessSalt(rng), phone, "Mobile phone")
        _ ← markContactRegistered(user, phone, false)
      } yield AddPhoneAck())
    }

  protected def addEmail(user: User, email: String): Unit =
    persistReply(TSEvent(now(), UserEvents.EmailAdded(email)), user) { _ ⇒
      val rng = ThreadLocalRandom.current()
      db.run(for {
        _ ← p.UserEmail.create(rng.nextInt(), userId, ACLUtils.nextAccessSalt(rng), email, "Email")
        _ ← markContactRegistered(user, email, false)
      } yield AddEmailAck())
    }

  protected def deliverMessage(user: User, peer: Peer, senderUserId: Int, randomId: Long, date: DateTime, message: ApiMessage, isFat: Boolean): Future[Seq[SeqState]] = {
    val update = UpdateMessage(
      peer = peer,
      senderUserId = senderUserId,
      date = date.getMillis,
      randomId = randomId,
      message = message
    )
    db.run {
      for {
        senderUser ← getUserUnsafe(senderUserId)
        pushText ← getPushText(message, senderUser, userId)
        counterUpdate ← getUpdateCountersChanged(userId)
        _ ← SeqUpdatesManager.persistAndPushUpdates(user.authIds, counterUpdate, None, isFat = false)
        seqs ← SeqUpdatesManager.persistAndPushUpdates(user.authIds, update, Some(pushText), isFat)
      } yield seqs
    }
  }

  protected def deliverOwnMessage(user: User, peer: Peer, senderAuthId: Long, randomId: Long, date: DateTime, message: ApiMessage, isFat: Boolean): Future[SeqState] = {
    val update = UpdateMessage(
      peer = peer,
      senderUserId = userId,
      date = date.getMillis,
      randomId = randomId,
      message = message
    )

    SeqUpdatesManager.persistAndPushUpdatesF(user.authIds filterNot (_ == senderAuthId), update, None, isFat)

    val ownUpdate = UpdateMessageSent(peer, randomId, date.getMillis)
    SeqUpdatesManager.persistAndPushUpdateF(senderAuthId, ownUpdate, None, isFat) pipeTo sender()
  }

  protected def sendMessage(user: User, senderUserId: Int, senderAuthId: Long, accessHash: Long, randomId: Long, message: ApiMessage, isFat: Boolean): Unit = {
    if (accessHash == ACLUtils.userAccessHash(senderAuthId, userId, user.accessSalt)) {
      val replyTo = sender()
      context become {
        case MessageSentComplete ⇒
          unstashAll()
          context become working(user)
        case msg ⇒ stash()
      }
      val date = new DateTime
      val dateMillis = date.getMillis

      val sendFuture: Future[SeqStateDate] =
        withCachedFuture[AuthIdRandomId, SeqStateDate](senderAuthId → randomId) { () ⇒
          for {
            _ ← Future.successful(UserOffice.deliverMessage(userId, privatePeerStruct(senderUserId), senderUserId, randomId, date, message, isFat))
            SeqState(seq, state) ← UserOffice.deliverOwnMessage(senderUserId, privatePeerStruct(userId), senderAuthId, randomId, date, message, isFat)
            _ ← Future.successful(recordRelation(senderUserId, userId))
          } yield {
            db.run(writeHistoryMessage(models.Peer.privat(senderUserId), models.Peer.privat(userId), date, randomId, message.header, message.toByteArray))
            SeqStateDate(seq, state, dateMillis)
          }
        }
      sendFuture onComplete {
        case Success(seqstate) ⇒
          replyTo ! seqstate
          context.self ! MessageSentComplete
        case Failure(e) ⇒
          replyTo ! Status.Failure(e)
          log.error(e, "Failed to send message")
          context.self ! MessageSentComplete
      }
    } else {
      sender() ! Status.Failure(InvalidAccessHash)
    }
  }

  protected def messageReceived(user: User, receiverUserId: Int, date: Long, receivedDate: Long): Unit =
    if (!user.lastReceivedDate.exists(_ > date)) {
      workWith(TSEvent(now(), UserEvents.MessageReceived(date)), user)
      val update = UpdateMessageReceived(Peer(PeerType.Private, receiverUserId), date, receivedDate)
<<<<<<< HEAD
      for {
        _ ← SeqUpdatesManager.persistAndPushUpdatesF(user.authIds, update, pushText = None, isFat = false)
      } yield {
        // TODO: report errors
        db.run(markMessagesReceived(models.Peer.privat(receiverUserId), models.Peer.privat(userId), new DateTime(date)))
=======
      val receiveFuture: Future[MessageReceivedAck] = for {
        _ ← SeqUpdatesManager.persistAndPushUpdatesF(user.authIds, update, None)
        _ ← db.run(markMessagesReceived(models.Peer.privat(receiverUserId), models.Peer.privat(userId), new DateTime(date)))
      } yield MessageReceivedAck()
      val replyTo = sender()
      receiveFuture pipeTo replyTo onFailure {
        case e ⇒
          replyTo ! Status.Failure(ReceiveFailed)
          log.error(e, "Failed to mark messages received")
>>>>>>> 9d83b0ba
      }
    }

  protected def messageRead(user: User, readerUserId: Int, date: Long, readDate: Long): Unit =
    if (!user.lastReadDate.exists(_ > date)) {
      workWith(TSEvent(now(), UserEvents.MessageRead(date)), user)
      val update = UpdateMessageRead(Peer(PeerType.Private, readerUserId), date, readDate)
      val readerUpdate = UpdateMessageReadByMe(Peer(PeerType.Private, userId), date)
<<<<<<< HEAD
      for {
        _ ← SeqUpdatesManager.persistAndPushUpdatesF(user.authIds, update, None, isFat = false)
        _ ← db.run(markMessagesRead(models.Peer.privat(readerUserId), models.Peer.privat(userId), new DateTime(date)))
        counterUpdate ← db.run(getUpdateCountersChanged(readerUserId))
        _ ← UserOffice.broadcastUserUpdate(readerUserId, counterUpdate, None, isFat = false)
        _ ← UserOffice.broadcastUserUpdate(readerUserId, readerUpdate, None, isFat = false)
      } yield ()
=======
      val readFuture: Future[MessageReadAck] = for {
        _ ← SeqUpdatesManager.persistAndPushUpdatesF(user.authIds, update, None)
        _ ← db.run(markMessagesRead(models.Peer.privat(readerUserId), models.Peer.privat(userId), new DateTime(date)))
        counterUpdate ← db.run(getUpdateCountersChanged(readerUserId))
        _ ← UserOffice.broadcastUserUpdate(readerUserId, counterUpdate, None)
        _ ← UserOffice.broadcastUserUpdate(readerUserId, readerUpdate, None)
      } yield MessageReadAck()
      val replyTo = sender()
      readFuture pipeTo replyTo onFailure {
        case e ⇒
          replyTo ! Status.Failure(ReadFailed)
          log.error(e, "Failed to mark messages read")
      }
>>>>>>> 9d83b0ba
    }

  protected def changeNickname(user: User, clientAuthId: Long, nickname: Option[String]): Unit = {
    persistReply(TSEvent(now(), UserEvents.NicknameChanged(nickname)), user) { _ ⇒
      val update = UpdateUserNickChanged(userId, nickname)
      for {
        _ ← db.run(p.User.setNickname(userId, nickname))
        relatedUserIds ← getRelations(userId)
        (seqstate, _) ← UserOffice.broadcastClientAndUsersUpdate(userId, clientAuthId, relatedUserIds, update, None, isFat = false)
      } yield seqstate
    }
  }

  protected def changeAbout(user: User, clientAuthId: Long, about: Option[String]): Unit = {
    persistReply(TSEvent(now(), UserEvents.AboutChanged(about)), user) { _ ⇒
      val update = UpdateUserAboutChanged(userId, about)
      for {
        _ ← db.run(p.User.setAbout(userId, about))
        relatedUserIds ← getRelations(userId)
        (seqstate, _) ← UserOffice.broadcastClientAndUsersUpdate(userId, clientAuthId, relatedUserIds, update, None, isFat = false)
      } yield seqstate
    }
  }

  protected def updateAvatar(user: User, clientAuthId: Long, avatarOpt: Option[Avatar]): Unit = {
    persistReply(TSEvent(now(), UserEvents.AvatarUpdated(avatarOpt)), user) { evt ⇒
      val avatarData = avatarOpt map (getAvatarData(models.AvatarData.OfUser, user.id, _)) getOrElse (models.AvatarData.empty(models.AvatarData.OfUser, user.id.toLong))

      val update = UpdateUserAvatarChanged(user.id, avatarOpt)

      val relationsF = getRelations(user.id)

      for {
        _ ← db.run(p.AvatarData.createOrUpdate(avatarData))
        relatedUserIds ← relationsF
        (seqstate, _) ← UserOffice.broadcastClientAndUsersUpdate(user.id, clientAuthId, relatedUserIds, update, None, isFat = false)
      } yield UpdateAvatarAck(avatarOpt, seqstate)
    }
  }

  private def markContactRegistered(user: User, phoneNumber: Long, isSilent: Boolean): DBIO[Unit] = {
    val date = new DateTime

    p.contact.UnregisteredPhoneContact.find(phoneNumber) flatMap { contacts ⇒
      log.debug(s"Unregistered ${phoneNumber} is in contacts of users: $contacts")
      val randomId = ThreadLocalRandom.current().nextLong()
      val update = UpdateContactRegistered(user.id, isSilent, date.getMillis, randomId)
      val serviceMessage = ServiceMessages.contactRegistered(user.id)
      // FIXME: #perf broadcast updates using broadcastUpdateAll to serialize update once
      val actions = contacts map { contact ⇒
        for {
          _ ← p.contact.UserPhoneContact.createOrRestore(contact.ownerUserId, user.id, phoneNumber, Some(user.name), user.accessSalt)
          _ ← DBIO.from(UserOffice.broadcastUserUpdate(contact.ownerUserId, update, Some(s"${contact.name.getOrElse(user.name)} registered"), isFat = true))
          _ ← HistoryUtils.writeHistoryMessage(
            models.Peer.privat(user.id),
            models.Peer.privat(contact.ownerUserId),
            date,
            randomId,
            serviceMessage.header,
            serviceMessage.toByteArray
          )
        } yield {
          recordRelation(user.id, contact.ownerUserId)
        }
      }
      for {
        _ ← DBIO.sequence(actions)
        _ ← p.contact.UnregisteredPhoneContact.deleteAll(phoneNumber)
      } yield ()
    }
  }

  private def markContactRegistered(user: User, email: String, isSilent: Boolean): DBIO[Unit] = {
    val date = new DateTime
    for {
      contacts ← p.contact.UnregisteredEmailContact.find(email)
      _ = log.debug(s"Unregistered $email is in contacts of users: $contacts")
      _ ← DBIO.sequence(contacts.map { contact ⇒
        val randomId = ThreadLocalRandom.current().nextLong()
        val serviceMessage = ServiceMessages.contactRegistered(user.id)
        val update = UpdateContactRegistered(user.id, isSilent, date.getMillis, randomId)
        for {
          _ ← p.contact.UserEmailContact.createOrRestore(contact.ownerUserId, user.id, email, Some(user.name), user.accessSalt)
          _ ← DBIO.from(UserOffice.broadcastUserUpdate(contact.ownerUserId, update, Some(s"${contact.name.getOrElse(user.name)} registered"), isFat = true))
          _ ← HistoryUtils.writeHistoryMessage(
            models.Peer.privat(user.id),
            models.Peer.privat(contact.ownerUserId),
            date,
            randomId,
            serviceMessage.header,
            serviceMessage.toByteArray
          )
        } yield recordRelation(user.id, contact.ownerUserId)
      })
      _ ← p.contact.UnregisteredEmailContact.deleteAll(email)
    } yield ()
  }

}<|MERGE_RESOLUTION|>--- conflicted
+++ resolved
@@ -190,15 +190,8 @@
     if (!user.lastReceivedDate.exists(_ > date)) {
       workWith(TSEvent(now(), UserEvents.MessageReceived(date)), user)
       val update = UpdateMessageReceived(Peer(PeerType.Private, receiverUserId), date, receivedDate)
-<<<<<<< HEAD
-      for {
-        _ ← SeqUpdatesManager.persistAndPushUpdatesF(user.authIds, update, pushText = None, isFat = false)
-      } yield {
-        // TODO: report errors
-        db.run(markMessagesReceived(models.Peer.privat(receiverUserId), models.Peer.privat(userId), new DateTime(date)))
-=======
       val receiveFuture: Future[MessageReceivedAck] = for {
-        _ ← SeqUpdatesManager.persistAndPushUpdatesF(user.authIds, update, None)
+        _ ← SeqUpdatesManager.persistAndPushUpdatesF(user.authIds, update, None, isFat = false)
         _ ← db.run(markMessagesReceived(models.Peer.privat(receiverUserId), models.Peer.privat(userId), new DateTime(date)))
       } yield MessageReceivedAck()
       val replyTo = sender()
@@ -206,7 +199,6 @@
         case e ⇒
           replyTo ! Status.Failure(ReceiveFailed)
           log.error(e, "Failed to mark messages received")
->>>>>>> 9d83b0ba
       }
     }
 
@@ -215,21 +207,12 @@
       workWith(TSEvent(now(), UserEvents.MessageRead(date)), user)
       val update = UpdateMessageRead(Peer(PeerType.Private, readerUserId), date, readDate)
       val readerUpdate = UpdateMessageReadByMe(Peer(PeerType.Private, userId), date)
-<<<<<<< HEAD
-      for {
+      val readFuture: Future[MessageReadAck] = for {
         _ ← SeqUpdatesManager.persistAndPushUpdatesF(user.authIds, update, None, isFat = false)
         _ ← db.run(markMessagesRead(models.Peer.privat(readerUserId), models.Peer.privat(userId), new DateTime(date)))
         counterUpdate ← db.run(getUpdateCountersChanged(readerUserId))
         _ ← UserOffice.broadcastUserUpdate(readerUserId, counterUpdate, None, isFat = false)
         _ ← UserOffice.broadcastUserUpdate(readerUserId, readerUpdate, None, isFat = false)
-      } yield ()
-=======
-      val readFuture: Future[MessageReadAck] = for {
-        _ ← SeqUpdatesManager.persistAndPushUpdatesF(user.authIds, update, None)
-        _ ← db.run(markMessagesRead(models.Peer.privat(readerUserId), models.Peer.privat(userId), new DateTime(date)))
-        counterUpdate ← db.run(getUpdateCountersChanged(readerUserId))
-        _ ← UserOffice.broadcastUserUpdate(readerUserId, counterUpdate, None)
-        _ ← UserOffice.broadcastUserUpdate(readerUserId, readerUpdate, None)
       } yield MessageReadAck()
       val replyTo = sender()
       readFuture pipeTo replyTo onFailure {
@@ -237,7 +220,6 @@
           replyTo ! Status.Failure(ReadFailed)
           log.error(e, "Failed to mark messages read")
       }
->>>>>>> 9d83b0ba
     }
 
   protected def changeNickname(user: User, clientAuthId: Long, nickname: Option[String]): Unit = {
