--- conflicted
+++ resolved
@@ -1,16 +1,7 @@
 package im.actor.server.api.http.webhooks
 
-<<<<<<< HEAD
 import im.actor.server.group.{ GroupOffice, GroupOfficeRegion }
 
-import scala.concurrent.ExecutionContext
-import scala.concurrent.duration._
-import scala.concurrent.forkjoin.ThreadLocalRandom
-import scala.util.{ Failure, Success }
-
-import akka.http.scaladsl.model.HttpResponse
-=======
->>>>>>> 5d00d7fc
 import akka.http.scaladsl.model.StatusCodes._
 import akka.http.scaladsl.model.{ HttpResponse, StatusCode, StatusCodes }
 import akka.http.scaladsl.server.Directives._
@@ -21,7 +12,6 @@
 import im.actor.server.api.http.RoutesHandler
 import im.actor.server.api.http.json._
 import im.actor.server.persist
-import org.joda.time.DateTime
 import slick.dbio.DBIO
 import slick.driver.PostgresDriver.api._
 
@@ -62,51 +52,25 @@
       case Image(url)    ⇒ throw new NotImplementedError()
     }
 
-<<<<<<< HEAD
-    db.run {
-      for {
-        optBot ← persist.GroupBot.findByToken(token)
-        userAuth ← optBot.map { bot ⇒
-          for {
-            optGroup ← persist.Group.find(bot.groupId)
-            _ ← optGroup match {
-              case None ⇒ DBIO.successful(None)
-              case Some(group) ⇒
-                val rng = ThreadLocalRandom.current()
-                DBIO.from(GroupOffice.sendMessage(group.id, bot.userId, 0, group.accessHash, rng.nextLong(), message))
-            }
-          } yield ()
-        }.getOrElse(DBIO.successful(None))
-      } yield ()
-    }
-=======
     val action: DBIO[Either[ClientError, Unit]] = for {
       optBot ← persist.GroupBot.findByToken(token)
       result ← optBot.map { bot ⇒
         for {
           optGroup ← persist.Group.find(bot.groupId)
-          authIds ← persist.AuthId.findByUserId(bot.userId)
-          authId ← (optGroup, authIds) match {
-            case (None, _)                          ⇒ DBIO.successful(Left(StatusCodes.NotFound))
-            case (Some(group), _) if group.isPublic ⇒ DBIO.successful(Left(StatusCodes.Forbidden))
-            case (Some(group), auth +: _) ⇒
+          sent ← optGroup match {
+            case None                          ⇒ DBIO.successful(Left(StatusCodes.NotFound))
+            case Some(group) if group.isPublic ⇒ DBIO.successful(Left(StatusCodes.Forbidden))
+            case Some(group) ⇒
+              val rng = ThreadLocalRandom.current()
               val sendFuture = for {
-                _ ← GroupPeerManager.sendMessage(group.id, bot.userId, auth.id, ThreadLocalRandom.current().nextLong(), DateTime.now, message)
+                _ ← GroupOffice.sendMessage(group.id, bot.userId, 0, group.accessHash, rng.nextLong(), message)
               } yield Right(())
               DBIO.from(sendFuture)
-            case (Some(group), Seq()) ⇒
-              val rng = ThreadLocalRandom.current()
-              val authId = rng.nextLong()
-              for {
-                _ ← persist.AuthId.create(authId, Some(bot.userId), None)
-                _ ← DBIO.from(GroupPeerManager.sendMessage(group.id, bot.userId, authId, rng.nextLong(), DateTime.now, message))
-              } yield Right(())
           }
-        } yield authId
+        } yield sent
       } getOrElse DBIO.successful(Left(StatusCodes.BadRequest))
     } yield result
     db.run(action)
->>>>>>> 5d00d7fc
   }
 
 }