package im.actor.server.api.rpc.service.groups

import scala.concurrent.duration._
import scala.concurrent.forkjoin.ThreadLocalRandom
import scala.concurrent.{ ExecutionContext, Future }

import akka.actor.ActorSystem
import akka.util.Timeout
import slick.dbio.DBIO
import slick.driver.PostgresDriver.api._

import im.actor.api.rpc.PeerHelpers._
import im.actor.api.rpc._
import im.actor.api.rpc.files.FileLocation
import im.actor.api.rpc.groups._
import im.actor.api.rpc.misc.ResponseSeqDate
import im.actor.api.rpc.peers.{ GroupOutPeer, UserOutPeer }
<<<<<<< HEAD
import im.actor.server.api.ApiConversions._
import im.actor.server.file.FileErrors
import im.actor.server.group.{ GroupCommands, GroupErrors, GroupOffice, GroupOfficeRegion }
=======
import im.actor.server.models.UserState.Registered
import im.actor.server.peermanagers.{ GroupsImplicits, GroupPeerManager, GroupPeerManagerRegion }
>>>>>>> 5d00d7fc
import im.actor.server.presences.{ GroupPresenceManager, GroupPresenceManagerRegion }
import im.actor.server.push.SeqUpdatesManagerRegion
import im.actor.server.sequence.SeqStateDate
import im.actor.server.util.ACLUtils.accessToken
import im.actor.server.util.UserUtils._
import im.actor.server.util._
import im.actor.server.{ models, persist }
import DBIOResult._

class GroupsServiceImpl(groupInviteConfig: GroupInviteConfig)(
  implicit
  seqUpdManagerRegion:        SeqUpdatesManagerRegion,
  groupPresenceManagerRegion: GroupPresenceManagerRegion,
  groupPeerManagerRegion:     GroupOfficeRegion,
  fsAdapter:                  FileStorageAdapter,
  db:                         Database,
  actorSystem:                ActorSystem
) extends GroupsService with GroupsImplicits {

  import FileHelpers._
  import GroupCommands._
  import IdUtils._
  import ImageUtils._

  override implicit val ec: ExecutionContext = actorSystem.dispatcher
  private implicit val timeout = Timeout(5.seconds)

  override def jhandleEditGroupAvatar(groupOutPeer: GroupOutPeer, randomId: Long, fileLocation: FileLocation, clientData: ClientData): Future[HandlerResult[ResponseEditGroupAvatar]] = {
    val authorizedAction = requireAuth(clientData).map { implicit client ⇒
      withOwnGroupMember(groupOutPeer, client.userId) { fullGroup ⇒
        withFileLocation(fileLocation, AvatarSizeLimit) {
          scaleAvatar(fileLocation.fileId, ThreadLocalRandom.current()) flatMap {
            case Right(avatar) ⇒
              for {
                UpdateAvatarResponse(avatar, SeqStateDate(seq, state, date)) ← DBIO.from(GroupOffice.updateAvatar(fullGroup.id, client.userId, client.authId, Some(avatar), randomId))
              } yield Ok(ResponseEditGroupAvatar(
                avatar.get,
                seq,
                state.toByteArray,
                date
              ))
            case Left(e) ⇒
              throw FileErrors.LocationInvalid
          }
        }
      }
    }

    db.run(toDBIOAction(authorizedAction)) recover {
      case FileErrors.LocationInvalid ⇒ Error(Errors.LocationInvalid)
    }
  }

  override def jhandleRemoveGroupAvatar(groupOutPeer: GroupOutPeer, randomId: Long, clientData: ClientData): Future[HandlerResult[ResponseSeqDate]] = {
    val authorizedAction = requireAuth(clientData).map { implicit client ⇒
      withOwnGroupMember(groupOutPeer, client.userId) { fullGroup ⇒
        for {
          UpdateAvatarResponse(avatar, SeqStateDate(seq, state, date)) ← DBIO.from(GroupOffice.updateAvatar(fullGroup.id, client.userId, client.authId, None, randomId))
        } yield Ok(ResponseSeqDate(
          seq,
          state.toByteArray,
          date
        ))
      }
    }

    db.run(toDBIOAction(authorizedAction))
  }

  override def jhandleKickUser(groupOutPeer: GroupOutPeer, randomId: Long, userOutPeer: UserOutPeer, clientData: ClientData): Future[HandlerResult[ResponseSeqDate]] = {
    val authorizedAction = requireAuth(clientData).map { implicit client ⇒
      withKickableGroupMember(groupOutPeer, userOutPeer) { fullGroup ⇒ //maybe move to group peer manager
        for {
          //todo: get rid of DBIO.from
          SeqStateDate(seq, state, date) ← DBIO.from(GroupOffice.kickUser(fullGroup.id, userOutPeer.userId, randomId))
        } yield {
          GroupPresenceManager.notifyGroupUserRemoved(fullGroup.id, userOutPeer.userId)
          Ok(ResponseSeqDate(seq, state.toByteArray, date))
        }
      }
    }
    db.run(toDBIOAction(authorizedAction map (_.transactionally)))
  }

  override def jhandleLeaveGroup(groupOutPeer: GroupOutPeer, randomId: Long, clientData: ClientData): Future[HandlerResult[ResponseSeqDate]] = {
    val authorizedAction = requireAuth(clientData).map { implicit client ⇒
      withOwnGroupMember(groupOutPeer, client.userId) { fullGroup ⇒
        for {
          SeqStateDate(seq, state, date) ← DBIO.from(GroupOffice.leaveGroup(fullGroup.id, randomId))
        } yield {
          GroupPresenceManager.notifyGroupUserRemoved(fullGroup.id, client.userId)
          Ok(ResponseSeqDate(seq, state.toByteArray, date))
        }
      }
    }
    db.run(toDBIOAction(authorizedAction map (_.transactionally)))
  }

  override def jhandleCreateGroup(randomId: Long, title: String, users: Vector[UserOutPeer], clientData: ClientData): Future[HandlerResult[ResponseCreateGroup]] = {
    val authorizedAction = requireAuth(clientData).map { implicit client ⇒
      withUserOutPeers(users) {
        withValidGroupTitle(title) { validTitle ⇒
<<<<<<< HEAD
          val groupId = nextIntId(ThreadLocalRandom.current())
          val userIds = users.map(_.userId).toSet
          val groupUserIds = userIds + client.userId

          val f = for (res ← GroupOffice.create(groupId, title, randomId, userIds)) yield {
            Ok(ResponseCreateGroup(
              groupPeer = GroupOutPeer(groupId, res.accessHash),
              seq = res.seq,
              state = res.state.toByteArray,
              users = groupUserIds.toVector,
              date = res.date
=======
          val dateTime = new DateTime()
          val rnd = ThreadLocalRandom.current()

          val group = models.Group(
            id = nextIntId(rnd),
            creatorUserId = client.userId,
            accessHash = rnd.nextLong(),
            title = title,
            isPublic = false,
            createdAt = dateTime,
            about = None,
            topic = None
          )

          val bot = models.User(
            id = nextIntId(rnd),
            accessSalt = nextAccessSalt(rnd),
            name = "Bot",
            countryCode = "US",
            sex = models.NoSex,
            state = Registered,
            createdAt = LocalDateTime.now(ZoneOffset.UTC),
            isBot = true
          )
          val botToken = accessToken(rnd)

          val userIds = users.map(_.userId).toSet
          val update = UpdateGroupInvite(groupId = group.id, inviteUserId = client.userId, date = dateTime.getMillis, randomId = randomId)
          val serviceMessage = GroupServiceMessages.groupCreated

          for {
            _ ← persist.Group.create(group, randomId)
            _ ← persist.GroupUser.create(group.id, client.userId, client.userId, dateTime, None, isAdmin = true)
            _ ← persist.GroupUser.create(group.id, userIds, client.userId, dateTime, None)
            _ ← persist.User.create(bot)
            _ ← persist.GroupBot.create(group.id, bot.id, botToken)
            _ ← HistoryUtils.writeHistoryMessage(
              models.Peer.privat(client.userId),
              models.Peer.group(group.id),
              dateTime,
              randomId,
              serviceMessage.header,
              serviceMessage.toByteArray
            )
            _ ← DBIO.sequence(userIds.map(userId ⇒ broadcastUserUpdate(userId, update, Some("You are invited to a group"))).toSeq)
            seqstate ← broadcastClientUpdate(update, None)
          } yield {
            Ok(ResponseCreateGroup(
              groupPeer = GroupOutPeer(group.id, group.accessHash),
              seq = seqstate._1,
              state = seqstate._2,
              users = (userIds + client.userId).toVector,
              date = dateTime.getMillis
>>>>>>> 5d00d7fc
            ))
          }

          DBIO.from(f)
        }
      }
    }

    db.run(toDBIOAction(authorizedAction map (_.transactionally)))
  }

  override def jhandleInviteUser(groupOutPeer: GroupOutPeer, randomId: Long, userOutPeer: UserOutPeer, clientData: ClientData): Future[HandlerResult[ResponseSeqDate]] = {
    val authorizedAction = requireAuth(clientData).map { implicit client ⇒
      withOwnGroupMember(groupOutPeer, client.userId) { fullGroup ⇒
        withUserOutPeer(userOutPeer) {
          for {
            res ← DBIO.from(GroupOffice.inviteToGroup(fullGroup.id, userOutPeer.userId, randomId))
          } yield {
            GroupPresenceManager.notifyGroupUserAdded(fullGroup.id, userOutPeer.userId)
            Ok(ResponseSeqDate(res.seq, res.state.toByteArray, res.date))
          }
        }
      }
    }

    db.run(toDBIOAction(authorizedAction)) recover {
      case GroupErrors.UserAlreadyInvited ⇒ Error(GroupRpcErrors.UserAlreadyInvited)
    }
  }

  override def jhandleEditGroupTitle(groupOutPeer: GroupOutPeer, randomId: Long, title: String, clientData: ClientData): Future[HandlerResult[ResponseSeqDate]] = {
    val authorizedAction = requireAuth(clientData).map { implicit client ⇒
      withOwnGroupMember(groupOutPeer, client.userId) { fullGroup ⇒
        for {
          SeqStateDate(seq, state, date) ← DBIO.from(GroupOffice.updateTitle(fullGroup.id, client.userId, client.authId, title, randomId))
        } yield Ok(ResponseSeqDate(seq, state.toByteArray, date))
      }
    }

    db.run(toDBIOAction(authorizedAction map (_.transactionally)))
  }

  override def jhandleGetGroupInviteUrl(groupPeer: GroupOutPeer, clientData: ClientData): Future[HandlerResult[ResponseInviteUrl]] = {
    val authorizedAction = requireAuth(clientData).map { implicit client ⇒
      withOwnGroupMember(groupPeer, client.userId) { fullGroup ⇒
        for {
          token ← persist.GroupInviteToken.find(fullGroup.id, client.userId).headOption.flatMap {
            case Some(invToken) ⇒ DBIO.successful(invToken.token)
            case None ⇒
              val token = accessToken(ThreadLocalRandom.current())
              val inviteToken = models.GroupInviteToken(fullGroup.id, client.userId, token)
              for (_ ← persist.GroupInviteToken.create(inviteToken)) yield token
          }
        } yield Ok(ResponseInviteUrl(genInviteUrl(groupInviteConfig.baseUrl, token)))
      }
    }
    db.run(toDBIOAction(authorizedAction))
  }

  override def jhandleJoinGroup(url: String, clientData: ClientData): Future[HandlerResult[ResponseJoinGroup]] = {
    val authorizedAction = requireAuth(clientData).map { implicit client ⇒
      withValidInviteToken(groupInviteConfig.baseUrl, url) { (fullGroup, token) ⇒
        val group = models.Group.fromFull(fullGroup)

        val join = GroupOffice.joinGroup(
          groupId = group.id,
          joiningUserId = client.userId,
          joiningUserAuthId = client.authId,
          invitingUserId = token.creatorId
        )
        for {
<<<<<<< HEAD
          (seqstatedate, userIds, randomId) ← DBIO.from(join)
          users ← persist.User.findByIds(userIds.toSet)
          userStructs ← DBIO.sequence(users.map(userStruct(_, client.userId, client.authId)))
          groupStruct ← GroupUtils.getGroupStructUnsafe(group)
        } yield Ok(ResponseJoinGroup(groupStruct, seqstatedate.seq, seqstatedate.state.toByteArray, seqstatedate.date, userStructs.toVector, randomId))
=======
          optJoin ← DBIO.from(join)
          result ← optJoin.map {
            case (seqstate, userIds, dateMillis, randomId) ⇒
              for {
                users ← persist.User.findByIds(userIds.toSet)
                userStructs ← DBIO.sequence(users.map(userStruct(_, client.userId, client.authId)))

                groupStruct ← GroupUtils.getGroupStructUnsafe(group)
                _ = GroupPresenceManager.notifyGroupUserAdded(fullGroup.id, client.userId)
              } yield Ok(ResponseJoinGroup(groupStruct, seqstate._1, seqstate._2, dateMillis, userStructs.toVector, randomId))
          }.getOrElse(DBIO.successful(Error(GroupErrors.UserAlreadyInvited)))
        } yield result
>>>>>>> 5d00d7fc
      }
    }
    db.run(toDBIOAction(authorizedAction)) recover {
      case GroupErrors.UserAlreadyInvited ⇒ Error(GroupRpcErrors.UserAlreadyInvited)
    }
  }

  override def jhandleEnterGroup(peer: GroupOutPeer, clientData: ClientData): Future[HandlerResult[ResponseEnterGroup]] = {
    val authorizedAction = requireAuth(clientData).map { implicit client ⇒
      withPublicGroup(peer) { fullGroup ⇒
        persist.GroupUser.find(fullGroup.id, client.userId) flatMap {
          case Some(_) ⇒ DBIO.successful(Error(GroupRpcErrors.UserAlreadyInvited))
          case None ⇒
            val group = models.Group.fromFull(fullGroup)
            for {
<<<<<<< HEAD
              (seqstatedate, userIds, randomId) ← DBIO.from(GroupOffice.joinGroup(group.id, client.userId, client.authId, fullGroup.creatorUserId))
              users ← persist.User.findByIds(userIds.toSet)
              userStructs ← DBIO.sequence(users.map(userStruct(_, client.userId, client.authId)))
              groupStruct ← GroupUtils.getGroupStructUnsafe(group)
            } yield Ok(ResponseJoinGroupDirect(groupStruct, userStructs.toVector, randomId, seqstatedate.seq, seqstatedate.state.toByteArray, seqstatedate.date))
=======
              optJoin ← DBIO.from(GroupPeerManager.joinGroup(group.id, client.userId, client.authId, fullGroup.creatorUserId))
              result ← optJoin.map {
                case (seqstate, userIds, dateMillis, randomId) ⇒
                  for {
                    users ← persist.User.findByIds(userIds.toSet)
                    userStructs ← DBIO.sequence(users.map(userStruct(_, client.userId, client.authId)))
                    groupStruct ← GroupUtils.getGroupStructUnsafe(group)
                  } yield Ok(ResponseEnterGroup(groupStruct, userStructs.toVector, randomId, seqstate._1, seqstate._2, dateMillis))
              }.getOrElse(DBIO.successful(Error(GroupErrors.UserAlreadyInvited)))
            } yield result
>>>>>>> 5d00d7fc
        }
      }
    }

    db.run(toDBIOAction(authorizedAction)) recover {
      case GroupErrors.UserAlreadyInvited ⇒ Error(GroupRpcErrors.UserAlreadyInvited)
    }
  }

  override def jhandleRevokeInviteUrl(groupPeer: GroupOutPeer, clientData: ClientData): Future[HandlerResult[ResponseInviteUrl]] = {
    val authorizedAction = requireAuth(clientData).map { implicit client ⇒
      withOwnGroupMember(groupPeer, client.userId) { fullGroup ⇒
        val token = accessToken(ThreadLocalRandom.current())
        val inviteToken = models.GroupInviteToken(fullGroup.id, client.userId, token)

        for {
          _ ← persist.GroupInviteToken.revoke(fullGroup.id, client.userId)
          _ ← persist.GroupInviteToken.create(inviteToken)
        } yield Ok(ResponseInviteUrl(genInviteUrl(groupInviteConfig.baseUrl, token)))
      }
    }
    db.run(toDBIOAction(authorizedAction))
  }

  /**
   * all members of group can edit group topic
   */
  def jhandleEditGroupTopic(groupPeer: GroupOutPeer, randomId: Long, topic: Option[String], clientData: ClientData): Future[HandlerResult[ResponseSeqDate]] = {
    val authorizedAction = requireAuth(clientData).map { implicit client ⇒
      withOwnGroupMember(groupPeer, client.userId) { fullGroup ⇒

        val date = new DateTime
        val dateMillis = date.getMillis

        val action: Result[ResponseSeqDate] = for {
          trimmed ← point(topic.map(_.trim))
          _ ← fromBoolean(GroupErrors.TopicTooLong)(trimmed.map(s ⇒ s.nonEmpty & s.length < 255).getOrElse(true))
          _ ← fromDBIO(persist.Group.updateTopic(fullGroup.id, trimmed))
          update = UpdateGroupTopicChanged(groupId = fullGroup.id, randomId = randomId, userId = client.userId, topic = trimmed, date = dateMillis)
          serviceMessage = GroupServiceMessages.changedTopic(trimmed)
          _ ← fromDBIO(HistoryUtils.writeHistoryMessage(
            models.Peer.privat(client.userId),
            models.Peer.group(fullGroup.id),
            date,
            randomId,
            serviceMessage.header,
            serviceMessage.toByteArray
          ))
          userIds ← fromDBIO(persist.GroupUser.findUserIds(fullGroup.id))
          (seqstate, _) ← fromDBIO(broadcastClientAndUsersUpdate(userIds.toSet, update, Some(PushTexts.TopicChanged)))
        } yield ResponseSeqDate(seqstate._1, seqstate._2, dateMillis)
        action.run
      }
    }

    db.run(toDBIOAction(authorizedAction map (_.transactionally)))
  }

  /**
   * only admin can change group's about
   */
  def jhandleEditGroupAbout(groupPeer: GroupOutPeer, randomId: Long, about: Option[String], clientData: ClientData): Future[HandlerResult[ResponseSeqDate]] = {
    val authorizedAction = requireAuth(clientData).map { implicit client ⇒
      withGroupAdmin(groupPeer) { fullGroup ⇒
        val date = new DateTime
        val dateMillis = date.getMillis

        val action: Result[ResponseSeqDate] = for {
          trimmed ← point(about.map(_.trim))
          _ ← fromBoolean(GroupErrors.AboutTooLong)(trimmed.map(s ⇒ s.nonEmpty & s.length < 255).getOrElse(true))
          _ ← fromDBIO(persist.Group.updateAbout(fullGroup.id, trimmed))
          update = UpdateGroupAboutChanged(groupId = fullGroup.id, about = trimmed)
          serviceMessage = GroupServiceMessages.changedAbout(trimmed)
          _ ← fromDBIO(HistoryUtils.writeHistoryMessage(
            models.Peer.privat(client.userId),
            models.Peer.group(fullGroup.id),
            date,
            randomId,
            serviceMessage.header,
            serviceMessage.toByteArray
          ))
          userIds ← fromDBIO(persist.GroupUser.findUserIds(fullGroup.id))
          (seqstate, _) ← fromDBIO(broadcastClientAndUsersUpdate(userIds.toSet, update, Some(PushTexts.AboutChanged)))
        } yield ResponseSeqDate(seqstate._1, seqstate._2, dateMillis)
        action.run
      }
    }
    db.run(toDBIOAction(authorizedAction map (_.transactionally)))
  }

  /**
   * only admin can give another group member admin rights
   * if this user id already admin - `GroupErrors.UserAlreadyAdmin` will be returned
   * it could be many admins in one group
   */
  def jhandleMakeUserAdmin(groupPeer: GroupOutPeer, userPeer: UserOutPeer, clientData: ClientData): Future[HandlerResult[ResponseMakeUserAdmin]] = {
    val authorizedAction = requireAuth(clientData).map { implicit client ⇒
      withGroupAdmin(groupPeer) { fullGroup ⇒

        val date = new DateTime
        val dateMillis = date.getMillis

        val action: Result[ResponseMakeUserAdmin] = for {
          groupMember ← fromDBIOOption(CommonErrors.forbidden("User is not a member of group"))(persist.GroupUser.find(fullGroup.id, userPeer.userId))
          _ ← fromBoolean(GroupErrors.UserAlreadyAdmin)(!groupMember.isAdmin)
          _ ← fromDBIO(persist.GroupUser.makeAdmin(groupMember.groupId, groupMember.userId))
          groupUsers ← fromDBIO(persist.GroupUser.find(fullGroup.id))
          members = groupUsers.map(_.toMember).toVector
          ((seq, state), _) ← fromDBIO(broadcastClientAndUsersUpdate(groupUsers.map(_.userId).toSet, UpdateGroupMembersUpdate(fullGroup.id, members), None))
        } yield ResponseMakeUserAdmin(members, seq, state)
        action.run
      }
    }
    db.run(toDBIOAction(authorizedAction map (_.transactionally)))
  }

}<|MERGE_RESOLUTION|>--- conflicted
+++ resolved
@@ -15,15 +15,11 @@
 import im.actor.api.rpc.groups._
 import im.actor.api.rpc.misc.ResponseSeqDate
 import im.actor.api.rpc.peers.{ GroupOutPeer, UserOutPeer }
-<<<<<<< HEAD
 import im.actor.server.api.ApiConversions._
 import im.actor.server.file.FileErrors
 import im.actor.server.group.{ GroupCommands, GroupErrors, GroupOffice, GroupOfficeRegion }
-=======
-import im.actor.server.models.UserState.Registered
-import im.actor.server.peermanagers.{ GroupsImplicits, GroupPeerManager, GroupPeerManagerRegion }
->>>>>>> 5d00d7fc
 import im.actor.server.presences.{ GroupPresenceManager, GroupPresenceManagerRegion }
+import im.actor.server.peermanagers.GroupsImplicits
 import im.actor.server.push.SeqUpdatesManagerRegion
 import im.actor.server.sequence.SeqStateDate
 import im.actor.server.util.ACLUtils.accessToken
@@ -125,7 +121,6 @@
     val authorizedAction = requireAuth(clientData).map { implicit client ⇒
       withUserOutPeers(users) {
         withValidGroupTitle(title) { validTitle ⇒
-<<<<<<< HEAD
           val groupId = nextIntId(ThreadLocalRandom.current())
           val userIds = users.map(_.userId).toSet
           val groupUserIds = userIds + client.userId
@@ -137,61 +132,6 @@
               state = res.state.toByteArray,
               users = groupUserIds.toVector,
               date = res.date
-=======
-          val dateTime = new DateTime()
-          val rnd = ThreadLocalRandom.current()
-
-          val group = models.Group(
-            id = nextIntId(rnd),
-            creatorUserId = client.userId,
-            accessHash = rnd.nextLong(),
-            title = title,
-            isPublic = false,
-            createdAt = dateTime,
-            about = None,
-            topic = None
-          )
-
-          val bot = models.User(
-            id = nextIntId(rnd),
-            accessSalt = nextAccessSalt(rnd),
-            name = "Bot",
-            countryCode = "US",
-            sex = models.NoSex,
-            state = Registered,
-            createdAt = LocalDateTime.now(ZoneOffset.UTC),
-            isBot = true
-          )
-          val botToken = accessToken(rnd)
-
-          val userIds = users.map(_.userId).toSet
-          val update = UpdateGroupInvite(groupId = group.id, inviteUserId = client.userId, date = dateTime.getMillis, randomId = randomId)
-          val serviceMessage = GroupServiceMessages.groupCreated
-
-          for {
-            _ ← persist.Group.create(group, randomId)
-            _ ← persist.GroupUser.create(group.id, client.userId, client.userId, dateTime, None, isAdmin = true)
-            _ ← persist.GroupUser.create(group.id, userIds, client.userId, dateTime, None)
-            _ ← persist.User.create(bot)
-            _ ← persist.GroupBot.create(group.id, bot.id, botToken)
-            _ ← HistoryUtils.writeHistoryMessage(
-              models.Peer.privat(client.userId),
-              models.Peer.group(group.id),
-              dateTime,
-              randomId,
-              serviceMessage.header,
-              serviceMessage.toByteArray
-            )
-            _ ← DBIO.sequence(userIds.map(userId ⇒ broadcastUserUpdate(userId, update, Some("You are invited to a group"))).toSeq)
-            seqstate ← broadcastClientUpdate(update, None)
-          } yield {
-            Ok(ResponseCreateGroup(
-              groupPeer = GroupOutPeer(group.id, group.accessHash),
-              seq = seqstate._1,
-              state = seqstate._2,
-              users = (userIds + client.userId).toVector,
-              date = dateTime.getMillis
->>>>>>> 5d00d7fc
             ))
           }
 
@@ -263,26 +203,11 @@
           invitingUserId = token.creatorId
         )
         for {
-<<<<<<< HEAD
           (seqstatedate, userIds, randomId) ← DBIO.from(join)
           users ← persist.User.findByIds(userIds.toSet)
           userStructs ← DBIO.sequence(users.map(userStruct(_, client.userId, client.authId)))
           groupStruct ← GroupUtils.getGroupStructUnsafe(group)
         } yield Ok(ResponseJoinGroup(groupStruct, seqstatedate.seq, seqstatedate.state.toByteArray, seqstatedate.date, userStructs.toVector, randomId))
-=======
-          optJoin ← DBIO.from(join)
-          result ← optJoin.map {
-            case (seqstate, userIds, dateMillis, randomId) ⇒
-              for {
-                users ← persist.User.findByIds(userIds.toSet)
-                userStructs ← DBIO.sequence(users.map(userStruct(_, client.userId, client.authId)))
-
-                groupStruct ← GroupUtils.getGroupStructUnsafe(group)
-                _ = GroupPresenceManager.notifyGroupUserAdded(fullGroup.id, client.userId)
-              } yield Ok(ResponseJoinGroup(groupStruct, seqstate._1, seqstate._2, dateMillis, userStructs.toVector, randomId))
-          }.getOrElse(DBIO.successful(Error(GroupErrors.UserAlreadyInvited)))
-        } yield result
->>>>>>> 5d00d7fc
       }
     }
     db.run(toDBIOAction(authorizedAction)) recover {
@@ -298,24 +223,11 @@
           case None ⇒
             val group = models.Group.fromFull(fullGroup)
             for {
-<<<<<<< HEAD
               (seqstatedate, userIds, randomId) ← DBIO.from(GroupOffice.joinGroup(group.id, client.userId, client.authId, fullGroup.creatorUserId))
               users ← persist.User.findByIds(userIds.toSet)
               userStructs ← DBIO.sequence(users.map(userStruct(_, client.userId, client.authId)))
               groupStruct ← GroupUtils.getGroupStructUnsafe(group)
-            } yield Ok(ResponseJoinGroupDirect(groupStruct, userStructs.toVector, randomId, seqstatedate.seq, seqstatedate.state.toByteArray, seqstatedate.date))
-=======
-              optJoin ← DBIO.from(GroupPeerManager.joinGroup(group.id, client.userId, client.authId, fullGroup.creatorUserId))
-              result ← optJoin.map {
-                case (seqstate, userIds, dateMillis, randomId) ⇒
-                  for {
-                    users ← persist.User.findByIds(userIds.toSet)
-                    userStructs ← DBIO.sequence(users.map(userStruct(_, client.userId, client.authId)))
-                    groupStruct ← GroupUtils.getGroupStructUnsafe(group)
-                  } yield Ok(ResponseEnterGroup(groupStruct, userStructs.toVector, randomId, seqstate._1, seqstate._2, dateMillis))
-              }.getOrElse(DBIO.successful(Error(GroupErrors.UserAlreadyInvited)))
-            } yield result
->>>>>>> 5d00d7fc
+            } yield Ok(ResponseEnterGroup(groupStruct, userStructs.toVector, randomId, seqstatedate.seq, seqstatedate.state.toByteArray, seqstatedate.date))
         }
       }
     }
