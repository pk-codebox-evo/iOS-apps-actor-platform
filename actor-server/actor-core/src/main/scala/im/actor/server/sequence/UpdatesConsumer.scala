package im.actor.server.sequence

import akka.actor._
import akka.pattern.pipe
import akka.util.Timeout
import im.actor.api.rpc.codecs.UpdateBoxCodec
import im.actor.api.rpc.groups.ApiGroup
import im.actor.api.rpc.messaging.UpdateMessageSent
import im.actor.api.rpc.sequence.{ SeqUpdate, FatSeqUpdate, WeakUpdate }
import im.actor.api.rpc.users.ApiUser
import im.actor.api.rpc.weak.{ UpdateGroupOnline, UpdateUserLastSeen, UpdateUserOffline, UpdateUserOnline }
import im.actor.api.rpc.{ Update, UpdateBox ⇒ ProtoUpdateBox }
import im.actor.server.db.DbExtension
import im.actor.server.group.GroupExtension
import im.actor.server.mtproto.protocol.UpdateBox
import im.actor.server.persist
import im.actor.server.presences._
import im.actor.server.user.UserExtension
import org.joda.time.DateTime

import scala.concurrent._
import scala.concurrent.duration._

final case class NewUpdate(ub: UpdateBox, reduceKey: Option[String])

sealed trait UpdatesConsumerMessage

object UpdatesConsumerMessage {

  @SerialVersionUID(1L)
  case object SubscribeToSeq extends UpdatesConsumerMessage

  @SerialVersionUID(1L)
  case object SubscribeToWeak extends UpdatesConsumerMessage

  @SerialVersionUID(1L)
  case class SubscribeToUserPresences(userIds: Set[Int]) extends UpdatesConsumerMessage

  @SerialVersionUID(1L)
  case class UnsubscribeFromUserPresences(userIds: Set[Int]) extends UpdatesConsumerMessage

  @SerialVersionUID(1L)
  case class SubscribeToGroupPresences(groupIds: Set[Int]) extends UpdatesConsumerMessage

  @SerialVersionUID(1L)
  case class UnsubscribeFromGroupPresences(groupIds: Set[Int]) extends UpdatesConsumerMessage

}

object UpdatesConsumer {
  def props(userId: Int, authId: Long, authSid: Int, session: ActorRef) =
    Props(classOf[UpdatesConsumer], userId, authId, authSid, session)
}

private[sequence] class UpdatesConsumer(userId: Int, authId: Long, authSid: Int, subscriber: ActorRef) extends Actor with ActorLogging with Stash {

  import Presences._
  import UpdatesConsumerMessage._

  implicit val ec: ExecutionContext = context.dispatcher
  implicit val system: ActorSystem = context.system
  implicit val timeout: Timeout = Timeout(5.seconds) // TODO: configurable
  private val presenceExt = PresenceExtension(system)
  private val groupRresenceExt = GroupPresenceExtension(system)
  private val weakUpdatesExt = WeakUpdatesExtension(system)

  private implicit val seqUpdExt: SeqUpdatesExtension = SeqUpdatesExtension(context.system)
  private var lastDateTime = new DateTime
  private var subscribedToSeq: Boolean = false

  override def preStart(): Unit = {
    self ! SubscribeToWeak
  }

  def receive = {
    case SubscribeToSeq ⇒
<<<<<<< HEAD
      if (!subscribedToSeq) {
        context become {
          case () ⇒
            this.subscribedToSeq = true
            unstashAll()
            context become receive
          case Status.Failure(e) ⇒
            log.error(e, "Failed to subscribe to seq")
            self ! SubscribeToSeq
            unstashAll()
            context become receive
          case msg ⇒ stash()
        }

        SeqUpdatesManager.subscribe(authId, self) pipeTo self
=======
      seqUpdExt.subscribe(userId, self) onFailure {
        case e ⇒
          self ! SubscribeToSeq
          log.error(e, "Failed to subscribe to sequence updates")
>>>>>>> cdea0084
      }
    case SubscribeToWeak ⇒
      weakUpdatesExt.subscribe(authId, self) onFailure {
        case e ⇒
          self ! SubscribeToWeak
          log.error(e, "Failed to subscribe to weak updates")
      }
    case cmd @ SubscribeToUserPresences(userIds) ⇒
      userIds foreach { userId ⇒
        presenceExt.subscribe(userId, self) onFailure {
          case e ⇒
            self ! cmd
            log.error(e, "Failed to subscribe to user presences")
        }
      }
    case cmd @ UnsubscribeFromUserPresences(userIds) ⇒
      userIds foreach { userId ⇒
        presenceExt.unsubscribe(userId, self) onFailure {
          case e ⇒
            self ! cmd
            log.error(e, "Failed to subscribe from user presences")
        }
      }
    case cmd @ SubscribeToGroupPresences(groupIds) ⇒
      groupIds foreach { groupId ⇒
        groupRresenceExt.subscribe(groupId, self) onFailure {
          case e ⇒
            self ! cmd
            log.error(e, "Failed to subscribe to group presences")
        }
      }
    case cmd @ UnsubscribeFromGroupPresences(groupIds) ⇒
      groupIds foreach { groupId ⇒
        groupRresenceExt.unsubscribe(groupId, self) onFailure {
          case e ⇒
            self ! cmd
            log.error(e, "Failed to unsubscribe from group presences")
        }
      }
    case UserSequenceEvents.NewUpdate(Some(seqUpd), pushRulesOpt, state) ⇒
      val pushRules = pushRulesOpt.getOrElse(PushRules())

      if (!pushRules.excludeAuthSids.contains(authSid)) {
        val upd = seqUpd.getMapping.custom.getOrElse(authSid, seqUpd.getMapping.getDefault)

        val boxFuture =
          if (pushRules.isFat) {
            for {
              (users, groups) ← getFatData(userId, upd.userIds, upd.groupIds)
            } yield FatSeqUpdate(seqUpd.seq, state.toByteArray, upd.header, upd.body.toByteArray, users.toVector, groups.toVector)
          } else Future.successful(SeqUpdate(seqUpd.seq, state.toByteArray, upd.header, upd.body.toByteArray))

        boxFuture foreach (sendUpdateBox(_, None))
      }
    case WeakUpdatesManager.UpdateReceived(updateBox, reduceKey) ⇒
      sendUpdateBox(updateBox, reduceKey)
    case PresenceState(userId, presence, lastSeenAt) ⇒
      val update: Update =
        presence match {
          case Online ⇒
            UpdateUserOnline(userId)
          case Offline ⇒
            lastSeenAt match {
              case Some(date) ⇒
                UpdateUserLastSeen(userId, date.getMillis / 1000)
              case None ⇒
                UpdateUserOffline(userId)
            }
        }

      log.debug("Pushing presence {}", update)

      val updateBox = WeakUpdate(nextDateTime().getMillis, update.header, update.toByteArray)
      val reduceKey = weakUpdatesExt.reduceKeyUser(update.header, userId)
      sendUpdateBox(updateBox, Some(reduceKey))
    case GroupPresenceState(groupId, onlineCount) ⇒
      val update = UpdateGroupOnline(groupId, onlineCount)

      log.debug("Pushing presence {}", update)

      val updateBox = WeakUpdate(nextDateTime().getMillis, update.header, update.toByteArray)
      val reduceKey = weakUpdatesExt.reduceKeyGroup(update.header, groupId)
      sendUpdateBox(updateBox, Some(reduceKey))
  }

  private def nextDateTime(): DateTime = {
    val now = new DateTime

    this.lastDateTime =
      if (now == this.lastDateTime)
        now.plus(1L)
      else
        now

    this.lastDateTime
  }

  private def sendUpdateBox(updateBox: ProtoUpdateBox, reduceKey: Option[String]): Unit =
    subscriber ! NewUpdate(UpdateBox(UpdateBoxCodec.encode(updateBox).require), reduceKey)

  private def getFatData(
    userId:      Int,
    fatUserIds:  Seq[Int],
    fatGroupIds: Seq[Int]
  )(implicit ec: ExecutionContext): Future[(Seq[ApiUser], Seq[ApiGroup])] = {
    for {
      groups ← Future.sequence(fatGroupIds map (GroupExtension(system).getApiStruct(_, userId)))
      groupMemberIds = groups.view.map(_.members.map(_.userId)).flatten
      users ← Future.sequence((fatUserIds ++ groupMemberIds).distinct map (UserExtension(system).getApiStruct(_, userId, authId)))
    } yield (users, groups)
  }
}<|MERGE_RESOLUTION|>--- conflicted
+++ resolved
@@ -5,15 +5,12 @@
 import akka.util.Timeout
 import im.actor.api.rpc.codecs.UpdateBoxCodec
 import im.actor.api.rpc.groups.ApiGroup
-import im.actor.api.rpc.messaging.UpdateMessageSent
 import im.actor.api.rpc.sequence.{ SeqUpdate, FatSeqUpdate, WeakUpdate }
 import im.actor.api.rpc.users.ApiUser
 import im.actor.api.rpc.weak.{ UpdateGroupOnline, UpdateUserLastSeen, UpdateUserOffline, UpdateUserOnline }
 import im.actor.api.rpc.{ Update, UpdateBox ⇒ ProtoUpdateBox }
-import im.actor.server.db.DbExtension
 import im.actor.server.group.GroupExtension
 import im.actor.server.mtproto.protocol.UpdateBox
-import im.actor.server.persist
 import im.actor.server.presences._
 import im.actor.server.user.UserExtension
 import org.joda.time.DateTime
@@ -74,7 +71,6 @@
 
   def receive = {
     case SubscribeToSeq ⇒
-<<<<<<< HEAD
       if (!subscribedToSeq) {
         context become {
           case () ⇒
@@ -89,13 +85,7 @@
           case msg ⇒ stash()
         }
 
-        SeqUpdatesManager.subscribe(authId, self) pipeTo self
-=======
-      seqUpdExt.subscribe(userId, self) onFailure {
-        case e ⇒
-          self ! SubscribeToSeq
-          log.error(e, "Failed to subscribe to sequence updates")
->>>>>>> cdea0084
+        seqUpdExt.subscribe(userId, self) pipeTo self
       }
     case SubscribeToWeak ⇒
       weakUpdatesExt.subscribe(authId, self) onFailure {
