--- conflicted
+++ resolved
@@ -12,18 +12,11 @@
   private val listeners = TrieMap.empty[Int, PushFutureListener]
 
   protected def sendNotification(payload: String, creds: ApplePushCredentials, userId: Int)(implicit client: ApplePushExtension#Client, system: ActorSystem) = {
-    system.log.debug("Sending APNS, token: {}", creds.token.toStringUtf8)
     // when topic is null, it will be taken from APNs certificate
     // http://relayrides.github.io/pushy/apidocs/0.6/com/relayrides/pushy/apns/ApnsPushNotification.html#getTopic--
-<<<<<<< HEAD
-    val token = TokenUtil.sanitizeTokenString(creds.token.toStringUtf8)
-    system.log.debug("Sending APNS, sanitized token: {}", token)
-    val notification = new SimpleApnsPushNotification(token, null, payload)
-=======
     val token = BitVector(creds.token.toByteArray).toHex
     system.log.debug("Sending APNS, token: {}", token)
     val notification = new SimpleApnsPushNotification(TokenUtil.sanitizeTokenString(token), null, payload)
->>>>>>> 155ef79c
     val listener = listeners.getOrElseUpdate(creds.apnsKey, new PushFutureListener(userId, creds.token)(system))
     client.sendNotification(notification).addListener(listener)
   }
