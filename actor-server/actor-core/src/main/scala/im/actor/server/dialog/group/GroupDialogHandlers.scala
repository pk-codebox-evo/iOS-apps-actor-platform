package im.actor.server.dialog.group

import akka.actor.Status
import akka.pattern.pipe
import com.google.protobuf.ByteString
import im.actor.api.rpc.messaging.{ Message ⇒ ApiMessage, UpdateMessageRead, UpdateMessageReadByMe, UpdateMessageReceived }
import im.actor.server.dialog.{ AuthIdRandomId, GroupDialogCommands, ReadFailed, ReceiveFailed }
import im.actor.server.group.GroupErrors.NotAMember
import im.actor.server.group.GroupOffice
import im.actor.server.misc.UpdateCounters
import im.actor.server.models
import im.actor.server.sequence.SeqUpdatesManager._
import im.actor.server.sequence.{ SeqState, SeqStateDate }
import im.actor.server.user.UserOffice
import im.actor.server.util.HistoryUtils._
import im.actor.utils.cache.CacheHelpers._
import org.joda.time.DateTime

import scala.concurrent.Future

trait GroupDialogHandlers extends UpdateCounters {
  this: GroupDialog ⇒

  import GroupDialogCommands._
  import GroupDialogEvents._

  protected def sendMessage(
    state:        GroupDialogState,
    senderUserId: Int,
    senderAuthId: Long,
    randomId:     Long,
    message:      ApiMessage,
    isFat:        Boolean
  ): Unit = {
    deferStashingReply(LastSenderIdChanged(senderUserId), state) { e ⇒
      withMemberIds(groupId) { (memberIds, _, botId) ⇒
        if ((memberIds contains senderUserId) || senderUserId == botId) {
          withCachedFuture[AuthIdRandomId, SeqStateDate](senderAuthId → randomId) {
            val date = new DateTime
            for {
              _ ← Future.sequence(memberIds.filterNot(_ == senderUserId) map { userId ⇒
                for {
                  _ ← UserOffice.deliverMessage(userId, groupPeer, senderUserId, randomId, date, message, isFat)
                  counterUpdate ← db.run(getUpdateCountersChanged(userId))
                  _ ← UserOffice.broadcastUserUpdate(userId, counterUpdate, None, isFat = false)
                } yield ()
              })
              SeqState(seq, state) ← if (senderUserId == botId) {
                Future.successful(SeqState(0, ByteString.EMPTY))
              } else {
                UserOffice.deliverOwnMessage(senderUserId, groupPeer, senderAuthId, randomId, date, message, isFat)
              }
              _ ← db.run(writeHistoryMessage(models.Peer.privat(senderUserId), models.Peer.group(groupPeer.id), date, randomId, message.header, message.toByteArray))
            } yield SeqStateDate(seq, state, date.getMillis)
          } recover {
            case e ⇒
              log.error(e, "Failed to send message")
              throw e
          }
        } else Future.successful(Status.Failure(NotAMember))
      }
    }
  }

  protected def messageReceived(state: GroupDialogState, receiverUserId: Int, date: Long): Unit = {
    val replyTo = sender()

    (if (!state.lastReceiveDate.exists(_ >= date) && !state.lastSenderId.contains(receiverUserId)) {
      context become working(updatedState(LastReceiveDateChanged(date), state))

      withMemberIds(groupId) { (memberIds, _, _) ⇒

        val now = System.currentTimeMillis
        val update = UpdateMessageReceived(groupPeer, date, now)

        val authIdsF = Future.sequence(memberIds.filterNot(_ == receiverUserId) map UserOffice.getAuthIds) map (_.flatten.toSet)
        for {
          _ ← db.run(markMessagesReceived(models.Peer.privat(receiverUserId), models.Peer.group(groupId), new DateTime(date)))
          authIds ← authIdsF
          _ ← db.run(persistAndPushUpdates(authIds.toSet, update, None, isFat = false))
        } yield MessageReceivedAck()
      }
    } else Future.successful(MessageReceivedAck())) pipeTo replyTo onFailure {
      case e ⇒
        replyTo ! Status.Failure(ReceiveFailed)
        log.error(e, "Failed to mark messages received")
    }
  }

  protected def messageRead(state: GroupDialogState, readerUserId: Int, readerAuthId: Long, date: Long): Unit = {
    val replyTo = sender()
    (if (!state.lastSenderId.contains(readerUserId)) {
      val readerUpdatesF: Future[Unit] = for {
        _ ← db.run(markMessagesRead(models.Peer.privat(readerUserId), models.Peer.group(groupId), new DateTime(date)))
        _ ← UserOffice.broadcastUserUpdate(readerUserId, UpdateMessageReadByMe(groupPeer, date), None, isFat = false)
        counterUpdate ← db.run(getUpdateCountersChanged(readerUserId))
        _ ← UserOffice.broadcastUserUpdate(readerUserId, counterUpdate, None, isFat = false)
      } yield ()

      val withMembers = withMemberIds[Unit](groupId) _

      val joinerF: Future[Unit] = withMembers { (_, invitedUserIds, _) ⇒
        if (invitedUserIds contains readerUserId) {
          GroupOffice.joinAfterFirstRead(groupId, readerUserId, readerAuthId)
        } else Future.successful(())
      }

<<<<<<< HEAD
      val readerAckF: Future[Unit] = if (!state.lastReadDate.exists(_ >= date)) {
        context become working(updatedState(LastReadDateChanged(date), state))
=======
      withMemberIds(groupId) { (memberIds, invitedUserIds, _) ⇒
        db.run(markMessagesRead(models.Peer.privat(readerUserId), models.Peer.group(groupId), new DateTime(date))) foreach { _ ⇒
          UserOffice.getAuthIds(readerUserId) map { authIds ⇒
            val authIdsSet = authIds.toSet
            for {
              counterUpdate ← db.run(getUpdateCountersChanged(readerUserId))
              _ ← persistAndPushUpdatesF(authIdsSet, UpdateMessageReadByMe(groupPeer, date), None, isFat = false)
              _ ← persistAndPushUpdatesF(authIdsSet, counterUpdate, None, isFat = false, deliveryId = None)
            } yield ()
          }
        }
        for {
          _ ← if (invitedUserIds contains readerUserId) {
            GroupOffice.joinAfterFirstRead(groupId, readerUserId, readerAuthId)
          } else Future.successful(())
          result ← if (!state.lastReadDate.exists(_ >= date) && !state.lastSenderId.contains(readerUserId)) {
            workWith(LastReadDateChanged(date), state)
>>>>>>> 6cc0c772

        withMembers { (memberIds, _, _) ⇒
          val now = new DateTime().getMillis
          val restMembers = memberIds.filterNot(_ == readerUserId)
          val authIdsF = Future.sequence(restMembers map UserOffice.getAuthIds) map (_.flatten.toSet)

          for {
            authIds ← authIdsF
            _ ← db.run(markMessagesRead(models.Peer.privat(readerUserId), models.Peer.group(groupId), new DateTime(date)))
            _ ← persistAndPushUpdatesF(authIds, UpdateMessageRead(groupPeer, date, now), None, isFat = false)
          } yield ()
        }
      } else Future.successful(())

      for {
        _ ← readerUpdatesF
        _ ← joinerF
        _ ← readerAckF
      } yield MessageReadAck()
    } else Future.successful(MessageReadAck())) pipeTo replyTo onFailure {
      case e ⇒
        replyTo ! Status.Failure(ReadFailed)
        log.error(e, "Failed to mark messages read")
    }
  }

  protected def withMemberIds[T](groupId: Int)(f: (Set[Int], Set[Int], Int) ⇒ Future[T]): Future[T] = {
    GroupOffice.getMemberIds(groupId) flatMap {
      case (memberIds, invitedUserIds, botId) ⇒
        f(memberIds.toSet, invitedUserIds.toSet, botId)
    }
  }

}<|MERGE_RESOLUTION|>--- conflicted
+++ resolved
@@ -42,7 +42,7 @@
                 for {
                   _ ← UserOffice.deliverMessage(userId, groupPeer, senderUserId, randomId, date, message, isFat)
                   counterUpdate ← db.run(getUpdateCountersChanged(userId))
-                  _ ← UserOffice.broadcastUserUpdate(userId, counterUpdate, None, isFat = false)
+                  _ ← UserOffice.broadcastUserUpdate(userId, counterUpdate, None, isFat = false, deliveryId = Some(s"counter_${randomId}"))
                 } yield ()
               })
               SeqState(seq, state) ← if (senderUserId == botId) {
@@ -92,9 +92,9 @@
     (if (!state.lastSenderId.contains(readerUserId)) {
       val readerUpdatesF: Future[Unit] = for {
         _ ← db.run(markMessagesRead(models.Peer.privat(readerUserId), models.Peer.group(groupId), new DateTime(date)))
-        _ ← UserOffice.broadcastUserUpdate(readerUserId, UpdateMessageReadByMe(groupPeer, date), None, isFat = false)
+        _ ← UserOffice.broadcastUserUpdate(readerUserId, UpdateMessageReadByMe(groupPeer, date), None, isFat = false, deliveryId = None)
         counterUpdate ← db.run(getUpdateCountersChanged(readerUserId))
-        _ ← UserOffice.broadcastUserUpdate(readerUserId, counterUpdate, None, isFat = false)
+        _ ← UserOffice.broadcastUserUpdate(readerUserId, counterUpdate, None, isFat = false, deliveryId = None)
       } yield ()
 
       val withMembers = withMemberIds[Unit](groupId) _
@@ -105,28 +105,8 @@
         } else Future.successful(())
       }
 
-<<<<<<< HEAD
       val readerAckF: Future[Unit] = if (!state.lastReadDate.exists(_ >= date)) {
         context become working(updatedState(LastReadDateChanged(date), state))
-=======
-      withMemberIds(groupId) { (memberIds, invitedUserIds, _) ⇒
-        db.run(markMessagesRead(models.Peer.privat(readerUserId), models.Peer.group(groupId), new DateTime(date))) foreach { _ ⇒
-          UserOffice.getAuthIds(readerUserId) map { authIds ⇒
-            val authIdsSet = authIds.toSet
-            for {
-              counterUpdate ← db.run(getUpdateCountersChanged(readerUserId))
-              _ ← persistAndPushUpdatesF(authIdsSet, UpdateMessageReadByMe(groupPeer, date), None, isFat = false)
-              _ ← persistAndPushUpdatesF(authIdsSet, counterUpdate, None, isFat = false, deliveryId = None)
-            } yield ()
-          }
-        }
-        for {
-          _ ← if (invitedUserIds contains readerUserId) {
-            GroupOffice.joinAfterFirstRead(groupId, readerUserId, readerAuthId)
-          } else Future.successful(())
-          result ← if (!state.lastReadDate.exists(_ >= date) && !state.lastSenderId.contains(readerUserId)) {
-            workWith(LastReadDateChanged(date), state)
->>>>>>> 6cc0c772
 
         withMembers { (memberIds, _, _) ⇒
           val now = new DateTime().getMillis
