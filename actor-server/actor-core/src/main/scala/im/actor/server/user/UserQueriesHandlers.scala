--- conflicted
+++ resolved
@@ -37,25 +37,7 @@
       external = state.external,
       preferredLanguages = state.preferredLanguages.toVector,
       timeZone = state.timeZone
-<<<<<<< HEAD
-    ))) pipeTo context.self
-
-    val replyTo = sender()
-
-    context become {
-      case rsp: GetApiStructResponse =>
-        replyTo ! rsp
-        unstashAll()
-        context become working(state)
-      case fail: Status.Failure =>
-        replyTo ! fail
-        unstashAll()
-        context become working(state)
-      case _ => stash
-    }
-=======
     ))) pipeTo sender()
->>>>>>> f3112a8b
   }
 
   protected def getContactRecords(state: UserState): Unit =
