--- conflicted
+++ resolved
@@ -27,60 +27,25 @@
   import DialogCommands._
   import DialogEvents._
 
-<<<<<<< HEAD
-  protected def sendMessage(s: DialogState, sm: SendMessage): Unit = {
-    withCreated(s) { state ⇒
-      becomeStashing(
-        replyTo ⇒ ({
-        case seq: SeqStateDate ⇒
-=======
   protected def sendMessage(sm: SendMessage): Unit = {
-    becomeStashing(replyTo ⇒ ({
+    becomeStashing(
+      replyTo ⇒ ({
       case seq: SeqStateDate ⇒
         persist(NewMessage(sm.randomId, Instant.ofEpochMilli(seq.date), sm.getOrigin.id, sm.message.header)) { e ⇒
           commit(e)
->>>>>>> b7320c24
           replyTo ! seq
           unstashAll()
-<<<<<<< HEAD
-        case fail: Status.Failure ⇒
-          log.error(fail.cause, "Failed to send message")
-          replyTo forward fail
-          context unbecome ()
-          unstashAll()
-      }: Receive) orElse reactions(state),
-        debugMessage = debugMessage("send message"),
-        discardOld = false
-      )
-
-      withValidAccessHash(sm.dest, sm.senderAuthId, sm.accessHash) {
-        withCachedFuture[AuthSidRandomId, SeqStateDate](sm.senderAuthSid → sm.randomId) {
-          val sendDate = calcSendDate(state)
-          val message = sm.message
-          PubSubExtension(system).publish(PeerMessage(sm.origin, sm.dest, sm.randomId, sendDate, message))
-
-          withNonBlockedPeer[SeqStateDate](userId, sm.dest)(
-            default = for {
-            _ ← dialogExt.ackSendMessage(peer, sm.copy(date = Some(sendDate)))
-            _ ← db.run(writeHistoryMessage(selfPeer, peer, new DateTime(sendDate), sm.randomId, message.header, message.toByteArray))
-            _ = dialogExt.updateCounters(peer, userId)
-            SeqState(seq, state) ← deliveryExt.senderDelivery(userId, sm.senderAuthSid, peer, sm.randomId, sendDate, message, sm.isFat)
-          } yield SeqStateDate(seq, state, sendDate),
-            failed = for {
-            _ ← db.run(writeHistoryMessageSelf(userId, peer, userId, new DateTime(sendDate), sm.randomId, message.header, message.toByteArray))
-            SeqState(seq, state) ← deliveryExt.senderDelivery(userId, sm.senderAuthSid, peer, sm.randomId, sendDate, message, sm.isFat)
-          } yield SeqStateDate(seq, state, sendDate)
-          )
-=======
-          context.become(receiveCommand)
->>>>>>> b7320c24
+          context.unbecome()
         }
       case fail: Status.Failure ⇒
         log.error(fail.cause, "Failed to send message")
         replyTo forward fail
-        context.become(receiveCommand)
         unstashAll()
-    }: Receive) orElse reactions, discardOld = true)
+        context.unbecome()
+    }: Receive) orElse reactions,
+      debugMessage = debugMessage("send message"),
+      discardOld = false
+    )
 
     withValidAccessHash(sm.getDest, sm.senderAuthId map (_.value), sm.accessHash map (_.value)) {
       withCachedFuture[AuthSidRandomId, SeqStateDate](sm.senderAuthSid → sm.randomId) {
