--- conflicted
+++ resolved
@@ -21,11 +21,7 @@
   def operationComplete(future: Future[PushNotificationResponse[SimpleApnsPushNotification]]): Unit = {
     Try(future.get()) match {
       case Success(response) ⇒
-<<<<<<< HEAD
-        log.debug("APNS send complete, token: {}", token.toStringUtf8)
-=======
         log.debug("APNS send complete, user: {}, token: {}", userId, tokenString)
->>>>>>> b0837b5d
         if (response.isAccepted) {
           log.debug("Successfully delivered APNS notification to user: {}, token: {}", userId, tokenString)
         } else {
