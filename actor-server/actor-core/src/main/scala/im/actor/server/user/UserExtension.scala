--- conflicted
+++ resolved
@@ -31,21 +31,13 @@
 }
 
 final class UserHooksControl(implicit ec: ExecutionContext) extends HooksControl {
-<<<<<<< HEAD
-  val afterAuth = new HooksStorage3[UserHook.AfterAuth, Int, Int, String]
-=======
   val afterAuth = new HooksStorage3[UserHook.AfterAuthHook, Int, Int, String]
->>>>>>> 2d828ab4
   val beforeEmailContactRegistered = new HooksStorage2[UserHook.BeforeEmailContactRegisteredHook, Int, String]
 }
 
 object UserHook {
 
-<<<<<<< HEAD
-  abstract class AfterAuth(system: ActorSystem) extends Hook3[Int, Int, String] {
-=======
   abstract class AfterAuthHook(system: ActorSystem) extends Hook3[Int, Int, String] {
->>>>>>> 2d828ab4
     override def run(userId: Int, appId: Int, deviceTitle: String): Future[Unit]
   }
 
