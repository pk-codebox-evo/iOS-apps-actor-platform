--- conflicted
+++ resolved
@@ -368,15 +368,9 @@
           case msg: ApiAdvertiseSelf ⇒
             for (deviceId ← ebMessage.deviceId) yield {
               val newDevice = Device(deviceId, ebMessage.client, msg.peerSettings, isJoined = deviceId == callerDeviceId)
-<<<<<<< HEAD
-              devices.values.view filterNot (_.deviceId == newDevice.deviceId) foreach { pairDevice =>
-                  if (pairDevice.canPreConnect(msg.peerSettings))
-                    connect(newDevice, pairDevice)
-=======
               devices.values.view filterNot (_.deviceId == newDevice.deviceId) foreach { pairDevice ⇒
                 if (pairDevice.canPreConnect(msg.peerSettings))
                   connect(newDevice, pairDevice)
->>>>>>> b383a0e8
               }
               putDevice(deviceId, ebMessage.client, newDevice)
 
