--- conflicted
+++ resolved
@@ -6,11 +6,7 @@
 import akka.util.Timeout
 import com.github.benmanes.caffeine.cache.Cache
 import im.actor.api.rpc.misc.ApiExtension
-<<<<<<< HEAD
-import im.actor.concurrent.{ ActorFutures, AlertingActor }
-=======
 import im.actor.concurrent.{ ActorFutures, AlertingActor, StashingActor }
->>>>>>> b7320c24
 import im.actor.serialization.ActorSerializer
 import im.actor.server.cqrs._
 import im.actor.server.db.DbExtension
@@ -26,70 +22,6 @@
 import scala.concurrent.duration._
 import scala.concurrent.{ ExecutionContext, Future }
 
-<<<<<<< HEAD
-private[dialog] sealed trait DialogEvent
-
-object DialogEvents {
-
-  private[dialog] final case class LastMessageDate(date: Long) extends DialogEvent
-
-  private[dialog] final case class LastReceiveDate(date: Long) extends DialogEvent
-
-  private[dialog] final case class LastReadDate(date: Long) extends DialogEvent
-
-  private[dialog] case object Shown extends DialogEvent
-
-  private[dialog] case object Archived extends DialogEvent
-
-  private[dialog] case object Favourited extends DialogEvent
-  private[dialog] case object Unfavourited extends DialogEvent
-
-}
-
-private[dialog] object DialogState {
-  def init(
-    lastMessageDate: Long,
-    lastReceiveDate: Long,
-    lastReadDate:    Long,
-    isFavourite:     Boolean,
-    isCreated:       Boolean,
-    isArchived:      Boolean
-  ) = DialogState(lastMessageDate, lastReceiveDate, lastReadDate, isFavourite, isCreated, isArchived)
-
-  def fromModel(model: DialogModel, isCreated: Boolean): DialogState =
-    DialogState(
-      model.lastMessageDate.getMillis,
-      model.ownerLastReceivedAt.getMillis,
-      model.ownerLastReadAt.getMillis,
-      model.isFavourite,
-      isCreated = isCreated,
-      isArchived = model.archivedAt.isDefined
-    )
-}
-
-private[dialog] final case class DialogState(
-  lastMessageDate: Long,
-  lastReceiveDate: Long,
-  lastReadDate:    Long,
-  isFavourite:     Boolean,
-  isCreated:       Boolean,
-  isArchived:      Boolean
-) extends ProcessorState[DialogState, DialogEvent] {
-  import DialogEvents._
-  override def updated(e: DialogEvent): DialogState = e match {
-    case LastMessageDate(date) if date > this.lastMessageDate ⇒ this.copy(lastMessageDate = date)
-    case LastReceiveDate(date) if date > this.lastReceiveDate ⇒ this.copy(lastReceiveDate = date)
-    case LastReadDate(date) if date > this.lastReadDate ⇒ this.copy(lastReadDate = date)
-    case Shown ⇒ this.copy(isArchived = false)
-    case Archived ⇒ this.copy(isArchived = true)
-    case Favourited ⇒ this.copy(isFavourite = true)
-    case Unfavourited ⇒ this.copy(isFavourite = false)
-    case _ ⇒ this
-  }
-}
-
-=======
->>>>>>> b7320c24
 object DialogProcessor {
 
   private[dialog] def register(): Unit = {
@@ -117,12 +49,8 @@
   with AlertingActor
   with DialogCommandHandlers
   with ActorFutures
-<<<<<<< HEAD
-  with StashingActorDebug {
-=======
-  with StashingActor
+  with StashingActorDebug
   with DialogProcessorMigration {
->>>>>>> b7320c24
   import DialogCommands._
   import DialogQueries._
   import DialogProcessor._
@@ -149,22 +77,8 @@
 
   override protected def getInitialState: DialogState = DialogState.initial(userId)
 
-<<<<<<< HEAD
-  def initializing: Receive = receiveStashing(
-    replyTo ⇒ {
-    case state: DialogState ⇒
-      context become initialized(state)
-      unstashAll()
-    case Status.Failure(cause) ⇒
-      log.error(cause, "Failed to init dialog")
-      self ! Kill
-  },
-    debugMessage = debugMessage("initializing dialog")
-  )
-=======
   override protected def saveSnapshotIfNeeded(): Unit = {
     super.saveSnapshotIfNeeded()
->>>>>>> b7320c24
 
   }
 
@@ -229,39 +143,6 @@
    */
   private def accepts(dc: DirectDialogCommand) = (dc.getDest == selfPeer) || ((dc.getDest == peer) && (dc.getOrigin != selfPeer))
 
-<<<<<<< HEAD
-  protected def withCreated(state: DialogState)(f: DialogState ⇒ Unit): Unit = {
-    if (state.isCreated) f(state)
-    else {
-      log.debug("Creating dialog for userId: {}, peer: {}", userId, peer)
-      val dialog = DialogModel.withLastMessageDate(userId, peer, new DateTime)
-      val replyTo = sender()
-
-      db.run(for {
-        exists ← peer.`type` match {
-          case PeerType.Private ⇒ UserRepo.find(peer.id) map (_.isDefined)
-          case PeerType.Group   ⇒ GroupRepo.find(peer.id) map (_.isDefined)
-          case unknown          ⇒ DBIO.failed(new RuntimeException(s"Unknown peer type $unknown"))
-        }
-        _ ← if (exists) DialogRepo.create(dialog) else DBIO.failed(new RuntimeException(s"Entity $peer does not exist"))
-        _ ← DBIO.from(userExt.notifyDialogsChanged(userId))
-      } yield DialogState.fromModel(dialog, isCreated = true)).to(self, replyTo)
-
-      becomeStashing(
-        replyTo ⇒ {
-          case state: DialogState ⇒
-            context become initialized(state)
-            unstashAll()
-            f(state)
-          case Status.Failure(e) ⇒
-            log.error(e, "Failed to create dialog")
-            self ! Kill
-        },
-        debugMessage = debugMessage("creating dialog"),
-        discardOld = true
-      )
-    }
-=======
   private def getCounter(): Future[Int] = {
     if (peer.typ.isGroup)
       groupExt.isMember(peer.id, userId) map {
@@ -269,6 +150,5 @@
         case false ⇒ 0
       }
     else FastFuture.successful(state.counter)
->>>>>>> b7320c24
   }
 }