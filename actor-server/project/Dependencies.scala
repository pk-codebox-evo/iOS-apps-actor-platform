package im.actor

import sbt._

object Dependencies {
  object V {
    val actorCommons = "0.0.8"
    val actorBotkit = "1.0.66"
    val akka = "2.4.0"
<<<<<<< HEAD
    val akkaExperimental = "2.0-M1"
    val cats = "0.3.0"
=======
    val akkaExperimental = "2.0.1"
    val cats = "0.2.0"
>>>>>>> 157e109d
    val kamon = "0.5.2"
    val scalaz = "7.1.1"
    val slick = "3.1.1"
    val slickPg = "0.10.2"
    val scalatest = "2.2.4"
    val shardakka = "0.1.20"
    val scalapbSer = "0.1.6"
  }

  object Compile {
    val actorConcurrent         = "im.actor"                      %% "actor-concurrent"              % V.actorCommons
    val actorBotkit             = "im.actor"                      %  "actor-botkit"                  % V.actorBotkit
    val shardakka               = "im.actor"                      %% "shardakka"                     % V.shardakka
    val scalapbSer              = "im.actor"                      %% "akka-scalapb-serialization"    % V.scalapbSer

    val akkaActor               = "com.typesafe.akka"             %% "akka-actor"                    % V.akka
    val akkaPersistence         = "com.typesafe.akka"             %% "akka-persistence"              % V.akka
    val akkaDdata               = "com.typesafe.akka"             %% "akka-distributed-data-experimental" % V.akka
    val akkaClusterTools        = "com.typesafe.akka"             %% "akka-cluster-tools"            % V.akka
    val akkaClusterSharding     = "com.typesafe.akka"             %% "akka-cluster-sharding"         % V.akka
    val akkaStream              = "com.typesafe.akka"             %% "akka-stream-experimental"      % V.akkaExperimental
    val akkaHttp                = "com.typesafe.akka"             %% "akka-http-experimental"        % V.akkaExperimental
    val akkaHttpCore            = "com.typesafe.akka"             %% "akka-http-core-experimental"   % V.akkaExperimental
    val akkaHttpPlayJson        = "de.heikoseeberger"             %% "akka-http-play-json"           % "1.4.1"
    val akkaSlf4j               = "com.typesafe.akka"             %% "akka-slf4j"                    % V.akka

    val aspectj                 = "org.aspectj"                   %  "aspectjweaver"                 % "1.8.7"

    val sprayClient             = "io.spray"                      %% "spray-client"                  % "1.3.3"
    val sprayWebsocket          = "com.wandoulabs.akka"           %% "spray-websocket"               % "0.1.4"

    val akkaPersistenceJdbc     = "com.github.dnvriend"           %% "akka-persistence-jdbc"         % "1.2.1"
    val apacheEmail             = "org.apache.commons"            %  "commons-email"                 % "1.4"

    val betterFiles             = "com.github.pathikrit"          %% "better-files"                  % "2.13.0"

    val concmap                 = "com.googlecode.concurrentlinkedhashmap" % "concurrentlinkedhashmap-lru" % "1.4.2"
    val caffeine                = "com.github.ben-manes.caffeine" %  "caffeine"                      % "1.2.0"

    val cats                    = "org.spire-math"                %% "cats"                          % V.cats

    val configs                 = "com.github.kxbmap"             %% "configs"                       % "0.2.4"

    val dispatch                = "net.databinder.dispatch"       %% "dispatch-core"                 % "0.11.3"
    val javaCompat              = "org.scala-lang.modules"        %% "scala-java8-compat"            % "0.7.0"

    val playJson                = "com.typesafe.play"             %% "play-json"                     % "2.4.2"
    val upickle                 = "com.lihaoyi"                   %% "upickle"                       % "0.3.6"

    val postgresJdbc            = "org.postgresql"                %  "postgresql"                    % "9.4-1201-jdbc41" exclude("org.slf4j", "slf4j-simple")
    val slick                   = "com.typesafe.slick"            %% "slick"                         % V.slick
    val slickHikaricp           = "com.typesafe.slick"            %% "slick-hikaricp"                % V.slick
    val slickJoda               = "com.github.tototoshi"          %% "slick-joda-mapper"             % "2.0.0"
    val slickPg                 = "com.github.tminglei"           %% "slick-pg"                      % V.slickPg
    val slickPgDate2            = "com.github.tminglei"           %% "slick-pg_date2"                % V.slickPg
    val slickTestkit            = "com.typesafe.slick"            %% "slick-testkit"                 % V.slick
    val flywayCore              = "org.flywaydb"                  %  "flyway-core"                   % "3.1"
    val hikariCP                = "com.zaxxer"                    %  "HikariCP"                      % "2.3.5"

    val amazonaws               = "com.amazonaws"                 %  "aws-java-sdk-s3"               % "1.9.31"
    val awsWrap                 = "com.github.dwhjames"           %% "aws-wrap"                      % "0.7.2"

    val bcprov                  = "org.bouncycastle"              %  "bcprov-jdk15on"                % "1.50"

    val kamonCore               = "io.kamon"                      %% "kamon-core"                    % V.kamon
    val kamonScala              = "io.kamon"                      %% "kamon-scala"                   % V.kamon
    val kamonAkka               = "io.kamon"                      %% "kamon-akka"                    % V.kamon
    val kamonSystemMetrics      = "io.kamon"                      %% "kamon-system-metrics"          % V.kamon
    val kamonDatadog            = "io.kamon"                      %% "kamon-datadog"                 % V.kamon

    val libPhoneNumber          = "com.googlecode.libphonenumber" % "libphonenumber"                 % "7.0.+"

    val protobuf                = "com.google.protobuf"           %  "protobuf-java"                 % "3.0.0-beta-1"

    val scodecBits              = "org.scodec"                    %% "scodec-bits"                   % "1.0.9"
    val scodecCore              = "org.scodec"                    %% "scodec-core"                   % "1.8.1"

    val scalazCore              = "org.scalaz"                    %% "scalaz-core"                   % V.scalaz
    val scalazConcurrent        = "org.scalaz"                    %% "scalaz-concurrent"             % V.scalaz

    val scopt                   = "com.github.scopt"              %% "scopt"                         % "3.3.0"

    val shapeless               = "com.chuusai"                   %% "shapeless"                     % "2.2.4"

    val scrImageCore            = "com.sksamuel.scrimage"         %% "scrimage-core"                 % "2.1.0"

    val tyrex                   = "tyrex"                         %  "tyrex"                         % "1.0.1"

    val gcmServer               = "com.google.android.gcm"        %  "gcm-server"                    % "1.0.2"
    val pushy                   = "com.relayrides"                %  "pushy"                         % "0.4.3"

    val logbackClassic          = "ch.qos.logback"                % "logback-classic"                % "1.1.2"
    val scalaLogging            = "com.typesafe.scala-logging"    %% "scala-logging"                 % "3.1.0"

    val jodaTime                = "joda-time"                     %  "joda-time"                     % "2.7"
    val jodaConvert             = "org.joda"                      %  "joda-convert"                  % "1.7"

    val apacheCommonsCodec      = "commons-codec"                 % "commons-codec"                  % "1.10"
    val apacheCommonsIo         = "commons-io"                    % "commons-io"                     % "2.4"
    val apacheCommonsValidator  = "commons-validator"             % "commons-validator"              % "1.4.1"
  }

  object Testing {
    val akkaTestkit             = "com.typesafe.akka"             %% "akka-testkit"                  % V.akka
    val akkaMultiNodeTestkit    = "com.typesafe.akka"             %% "akka-multi-node-testkit"       % V.akka

    val scalacheck      = "org.scalacheck"                        %% "scalacheck"                    % "1.12.5"
    val scalatest       = "org.scalatest"                         %% "scalatest"                     % V.scalatest

    val jfairy          = "io.codearte.jfairy"                    %  "jfairy"                        % "0.3.1"
  }

  import Compile._
  import Testing._

  val shared = Seq(
    configs,
    javaCompat,
    logbackClassic,
    scalaLogging,
    tyrex,
    kamonCore,
    kamonScala,
    kamonAkka,
    kamonSystemMetrics,
    kamonDatadog
  )

  val root = shared ++ Seq(
    akkaSlf4j, akkaActor, akkaStream
  )

  val activation = shared ++ Seq(akkaActor, sprayClient, playJson)

  val bots = shared ++ Seq(actorBotkit, upickle, shardakka)

  val botkit = Seq(actorConcurrent, akkaActor, akkaHttp, akkaSlf4j, javaCompat, sprayWebsocket, upickle)

  val botShared = Seq(upickle, javaCompat)

  val cli = Seq(akkaClusterTools, scopt)

  val core = shared ++ Seq(
    actorConcurrent,
    akkaActor,
    akkaClusterTools,
    akkaClusterSharding,
    akkaDdata,
    caffeine,
    gcmServer,
    pushy,
    jodaTime,
    postgresJdbc,
    shardakka,
    scrImageCore)

  val enrich = shared ++ Seq(akkaActor, akkaHttp)

  val rpcApi = shared ++ Seq(
    akkaSlf4j, akkaActor, bcprov, apacheCommonsIo, apacheCommonsValidator, shapeless, akkaHttpPlayJson
  )

  val httpApi = shared ++ Seq(akkaActor, akkaHttp, akkaHttpPlayJson, jodaTime, playJson)

  val email = shared ++ Seq(akkaActor, apacheEmail)

  val oauth = shared ++ Seq(akkaActor, akkaHttp, playJson)

  val session = shared ++ Seq(
    akkaSlf4j, akkaActor, akkaStream, scodecCore
  )

  val sessionMessages = Seq(akkaActor)

  val persist = shared ++ Seq(akkaActor, akkaStream, apacheCommonsCodec, postgresJdbc, slick, slickHikaricp, slickJoda, slickPg, slickPgDate2, slickTestkit, flywayCore, hikariCP, jodaTime, jodaConvert)

  val presences = shared :+ akkaClusterSharding

  val sms = shared ++ Seq(akkaActor, akkaHttp, dispatch)

  val codecs = shared ++ Seq(scalazCore, scodecBits, scodecCore)
  
  val models = shared ++ Seq(scodecBits, scodecCore, jodaTime, jodaConvert, slickPg)

  val fileAdapter = shared ++ Seq(amazonaws, apacheCommonsCodec, apacheCommonsIo, awsWrap, betterFiles)

  val frontend = shared ++ Seq(
    akkaSlf4j, akkaActor, akkaStream,
    scodecBits, scodecCore,
    scalazCore, scalazConcurrent
  )

  val dashboard = shared :+ scalazCore

  val notifications = shared ++ Seq(akkaClusterTools, slick)

  val sdk = Seq(aspectj)

  val runtime = shared ++ Seq(akkaActor, actorConcurrent, akkaHttp, akkaStream, akkaPersistenceJdbc, caffeine, cats, concmap, jodaConvert, jodaTime, libPhoneNumber, scalapbSer, scalazCore, akkaTestkit % "test", scalatest % "test")

  val voximplant = shared ++ Seq(akkaActor, dispatch, playJson)

  val tests = shared ++ Seq(akkaClusterSharding, amazonaws, jfairy, scalacheck, scalatest, slickTestkit, akkaTestkit, akkaMultiNodeTestkit)
}<|MERGE_RESOLUTION|>--- conflicted
+++ resolved
@@ -7,13 +7,8 @@
     val actorCommons = "0.0.8"
     val actorBotkit = "1.0.66"
     val akka = "2.4.0"
-<<<<<<< HEAD
-    val akkaExperimental = "2.0-M1"
+    val akkaExperimental = "2.0.1"
     val cats = "0.3.0"
-=======
-    val akkaExperimental = "2.0.1"
-    val cats = "0.2.0"
->>>>>>> 157e109d
     val kamon = "0.5.2"
     val scalaz = "7.1.1"
     val slick = "3.1.1"
