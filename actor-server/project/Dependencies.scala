--- conflicted
+++ resolved
@@ -41,11 +41,7 @@
     val sprayClient             = "io.spray"                      %% "spray-client"                  % "1.3.3"
     val sprayWebsocket          = "com.wandoulabs.akka"           %% "spray-websocket"               % "0.1.4"
 
-<<<<<<< HEAD
-    val akkaPersistenceJdbc     = "com.github.dnvriend"           %% "akka-persistence-jdbc"         % "2.2.20-SNAPSHOT"
-=======
     val akkaPersistenceJdbc     = "com.github.dnvriend"           %% "akka-persistence-jdbc"         % "2.2.20"
->>>>>>> c0d74da4
     val apacheEmail             = "org.apache.commons"            %  "commons-email"                 % "1.4"
 
     val betterFiles             = "com.github.pathikrit"          %% "better-files"                  % "2.13.0"
