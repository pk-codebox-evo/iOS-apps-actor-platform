--- conflicted
+++ resolved
@@ -104,18 +104,11 @@
       .map(g ⇒ (g.title, g.titleChangerUserId, g.titleChangedAt, g.titleChangeRandomId))
       .update((title, changerUserId, date, randomId))
 
-<<<<<<< HEAD
-  def updateDescription(id: Int, description: String) =
-    byIdC.applied(id)
-      .map(_.description)
-      .update(description)
-
-  def makePublic(id: Int) = byIdC.applied(id).map(_.isPublic).update(true)
-=======
   def updateTopic(id: Int, topic: Option[String]) =
     byIdC.applied(id).map(_.topic).update(topic)
 
   def updateAbout(id: Int, about: Option[String]) =
     byIdC.applied(id).map(_.about).update(about)
->>>>>>> 5d00d7fc
+
+  def makePublic(id: Int) = byIdC.applied(id).map(_.isPublic).update(true)
 }