--- conflicted
+++ resolved
@@ -92,11 +92,7 @@
   }
 
   protected def expectRpcResult(sendAckAt: Option[Duration] = Some(0.seconds), expectAckFor: Set[Long] = Set.empty)(implicit probe: TestProbe, sessionRegion: SessionRegion): RpcResult = {
-<<<<<<< HEAD
-    val messages = probe.receiveN(1 + expectAckFor.size, 5.seconds).toSet
-=======
     val messages = probe.receiveN(1 + expectAckFor.size, patienceConfig.timeout.totalNanos.nano).toSet
->>>>>>> cdea0084
 
     if (messages.size != expectAckFor.size + 1) {
       fail(s"Expected response and acks for ${expectAckFor.mkString(",")}, got: ${messages.mkString(",")}")
@@ -177,11 +173,7 @@
   }
 
   protected def expectMessageBox(authId: Long, sessionId: Long)(implicit probe: TestProbe): MessageBox = {
-<<<<<<< HEAD
-    val packageBody = probe.expectMsgPF(5.seconds) {
-=======
     val packageBody = probe.expectMsgPF(max = patienceConfig.timeout.totalNanos.nano) {
->>>>>>> cdea0084
       case MTPackage(aid, sid, body) if aid == authId && sid == sessionId ⇒ body
     }
 
