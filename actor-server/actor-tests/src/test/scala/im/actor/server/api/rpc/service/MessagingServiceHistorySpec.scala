package im.actor.server.api.rpc.service

import java.time.Instant

import im.actor.api.rpc.Implicits._
import im.actor.api.rpc._
import im.actor.api.rpc.counters.UpdateCountersChanged
import im.actor.api.rpc.groups.{ UpdateGroupInvite, UpdateGroupUserInvited }
import im.actor.api.rpc.messaging._
import im.actor.api.rpc.misc.{ ResponseSeq, ResponseVoid }
import im.actor.api.rpc.peers.{ ApiGroupOutPeer, ApiPeerType }
import im.actor.server._
import im.actor.server.acl.ACLUtils
import im.actor.server.api.rpc.service.groups.{ GroupInviteConfig, GroupsServiceImpl }
import im.actor.server.group.GroupExtension
import im.actor.server.model.{ Peer, PeerType }

import scala.concurrent.Future
import scala.util.Random

final class MessagingServiceHistorySpec extends BaseAppSuite with GroupsServiceHelpers
  with ImplicitSessionRegion
  with ImplicitAuthService
  with ImplicitSequenceService
  with SeqUpdateMatchers {
  behavior of "MessagingServiceHistoryService"

  "Private messaging" should "load history" in s.privat

  it should "load dialogs" in s.dialogs // TODO: remove this test's dependency on previous example

  it should "mark messages received and send updates" in s.historyPrivate.markReceived

  it should "mark messages read and send updates" in s.historyPrivate.markRead

  it should "be correct counter after read" in s.historyPrivate.counterAfterRead

  "Group messaging" should "mark messages received and send updates" in s.historyGroup.markReceived

  it should "mark messages read and send updates" in s.historyGroup.markRead

  it should "Load all history in public groups" in s.public

  private val groupInviteConfig = GroupInviteConfig("http://actor.im")

  implicit private lazy val service = messaging.MessagingServiceImpl()
  implicit private lazy val groupsService = new GroupsServiceImpl(groupInviteConfig)

  private object s {
    lazy val (user1, authId1, authSid1, _) = createUser()
    lazy val sessionId1 = createSessionId()

    lazy val (user2, authId2, authSid2, _) = createUser()
    lazy val sessionId2 = createSessionId()

    lazy val clientData1 = ClientData(authId1, sessionId1, Some(AuthData(user1.id, authSid1, 42)))
    lazy val clientData2 = ClientData(authId2, sessionId2, Some(AuthData(user2.id, authSid2, 42)))

    lazy val user1Model = getUserModel(user1.id)
    lazy val user1AccessHash = ACLUtils.userAccessHash(authId2, user1.id, user1Model.accessSalt)
    lazy val user1Peer = peers.ApiOutPeer(ApiPeerType.Private, user1.id, user1AccessHash)

    lazy val user2Model = getUserModel(user2.id)
    lazy val user2AccessHash = ACLUtils.userAccessHash(authId1, user2.id, user2Model.accessSalt)
    lazy val user2Peer = peers.ApiOutPeer(ApiPeerType.Private, user2.id, user2AccessHash)

    def privat() = {
      val step = 100L

      val (message1Date, message2Date, message3Date) = {
        implicit val clientData = clientData1

        val message1Date = whenReady(service.handleSendMessage(user2Peer, Random.nextLong(), ApiTextMessage("Hi Shiva 1", Vector.empty, None), None, None))(_.toOption.get.date)

        Thread.sleep(step)

        val message2Date = whenReady(service.handleSendMessage(user2Peer, Random.nextLong(), ApiTextMessage("Hi Shiva 2", Vector.empty, None), None, None))(_.toOption.get.date)

        Thread.sleep(step)

        val message3Date = whenReady(service.handleSendMessage(user2Peer, Random.nextLong(), ApiTextMessage("Hi Shiva 3", Vector.empty, None), None, None))(_.toOption.get.date)

        Thread.sleep(step)

        whenReady(service.handleSendMessage(user2Peer, Random.nextLong(), ApiTextMessage("Hi Shiva 4", Vector.empty, None), None, None))(_ ⇒ ())

        (message1Date, message2Date, message3Date)
      }

      Thread.sleep(300)

      {
        implicit val clientData = clientData1
        // this should not affect `handleLoadHistory` for this user
        whenReady(service.handleMessageRead(user2Peer, message3Date))(identity)
      }

      Thread.sleep(300)

      {
        implicit val clientData = clientData2

        whenReady(service.handleMessageReceived(user1Peer, message2Date)) { resp ⇒
          resp should matchPattern {
            case Ok(ResponseVoid) ⇒
          }
        }

        whenReady(service.handleMessageRead(user1Peer, message1Date)) { resp ⇒
          resp should matchPattern {
            case Ok(ResponseVoid) ⇒
          }
        }
      }

      Thread.sleep(1000)

      {
        implicit val clientData = clientData1

        whenReady(service.handleLoadHistory(user2Peer, message3Date, None, 100, Vector.empty)) { resp ⇒
          resp should matchPattern {
            case Ok(_) ⇒
          }
          val respBody = resp.toOption.get

          respBody.users.length should ===(0)
          respBody.history.length should ===(3)
          respBody.history.map(_.state) should ===(Seq(Some(ApiMessageState.Sent), Some(ApiMessageState.Received), Some(ApiMessageState.Read)))
        }
      }
    }

    def dialogs() = {
      {
        implicit val clientData = clientData1

<<<<<<< HEAD
=======
        // Archiving should not hide from LoadDialogs
        whenReady(service.handleArchiveChat(user2Peer))(identity)

>>>>>>> b7320c24
        whenReady(service.handleLoadDialogs(0, 100, Vector.empty)) { resp ⇒
          resp should matchPattern {
            case Ok(_) ⇒
          }

          val respBody = resp.toOption.get

          respBody.dialogs.length should ===(1)
          val dialog = respBody.dialogs.head
          dialog.unreadCount should ===(0)
          respBody.users.length should ===(2)
        }
      }

      {
        implicit val clientData = clientData2

        whenReady(service.handleLoadDialogs(0, 100, Vector.empty)) { resp ⇒
          resp should matchPattern {
            case Ok(_) ⇒
          }

          val respBody = resp.toOption.get

          respBody.dialogs.length should ===(1)
          val dialog = respBody.dialogs.head
          dialog.unreadCount should ===(3)
          respBody.users.length should ===(1)
        }
      }
    }

    def public() = {
      val groupId = Random.nextInt
      val (pubUser, _, authSid, _) = createUser()
      val accessHash = whenReady(GroupExtension(system).create(groupId, pubUser.id, authSid, "Public group", Random.nextLong, Set.empty))(_.accessHash)
      whenReady(GroupExtension(system).makePublic(groupId, "Public group description"))(identity)

      val groupOutPeer = ApiGroupOutPeer(groupId, accessHash)

      val firstMessage = ApiTextMessage("First", Vector.empty, None)
      val secondMessage = ApiTextMessage("Second", Vector.empty, None)

      {
        implicit val clientData = clientData1
        whenReady(groupsService.handleEnterGroup(groupOutPeer))(identity)
        whenReady(service.handleSendMessage(groupOutPeer.asOutPeer, Random.nextLong(), firstMessage, None, None))(identity)
      }

      {
        implicit val clientData = clientData2
        whenReady(groupsService.handleEnterGroup(groupOutPeer))(identity)
        whenReady(service.handleSendMessage(groupOutPeer.asOutPeer, Random.nextLong(), secondMessage, None, None))(identity)

        Thread.sleep(2000)

        whenReady(service.handleLoadHistory(groupOutPeer.asOutPeer, 0, None, 100, Vector.empty)) { resp ⇒
          val history = resp.toOption.get.history
          //history does not contain message about group creation, as group was not created by Zero user
          history.length shouldEqual 4
          history.map(_.message) should contain allOf (firstMessage, secondMessage)
        }
      }
    }

    object historyPrivate {
      val (user1, authId1, authSid1, _) = createUser()

      def markReceived() = {
        val (user2, authId2, authSid2, _) = createUser()
        val sessionId = createSessionId()

        val clientData1 = ClientData(authId1, sessionId1, Some(AuthData(user1.id, authSid1, 42)))
        val clientData2 = ClientData(authId2, sessionId2, Some(AuthData(user2.id, authSid2, 42)))

        val user1AccessHash = ACLUtils.userAccessHash(authId2, user1.id, getUserModel(user1.id).accessSalt)
        val user1Peer = peers.ApiOutPeer(ApiPeerType.Private, user1.id, user1AccessHash)

        val user2AccessHash = ACLUtils.userAccessHash(authId1, user2.id, getUserModel(user2.id).accessSalt)
        val user2Peer = peers.ApiOutPeer(ApiPeerType.Private, user2.id, user2AccessHash)

        val startDate = {
          implicit val clientData = clientData1

          val startDate = System.currentTimeMillis()

          val sendMessages = Future.sequence(Seq(
            service.handleSendMessage(user2Peer, Random.nextLong(), ApiTextMessage("Hi Shiva 1", Vector.empty, None), None, None),
            futureSleep(1500).flatMap(_ ⇒ service.handleSendMessage(user2Peer, Random.nextLong(), ApiTextMessage("Hi Shiva 2", Vector.empty, None), None, None)),
            futureSleep(3000).flatMap(_ ⇒ service.handleSendMessage(user2Peer, Random.nextLong(), ApiTextMessage("Hi Shiva 3", Vector.empty, None), None, None))
          ))

          whenReady(sendMessages)(_ ⇒ ())

          startDate
        }

        {
          implicit val clientData = clientData2

          whenReady(service.handleMessageReceived(user1Peer, startDate + 2000)) { resp ⇒
            resp should matchPattern {
              case Ok(ResponseVoid) ⇒
            }
          }

          Thread.sleep(100) // Let peer managers write to db

          whenReady(dialogExt.getDialogInfo(user1.id, Peer(PeerType.Private, user2.id))) { info ⇒
            info.lastReceivedDate.toEpochMilli should be < startDate + 3000
            info.lastReceivedDate.toEpochMilli should be > startDate + 1000
          }
        }

        {
          implicit val clientData = clientData1
          expectUpdatesUnordered(
            classOf[UpdateChatGroupsChanged],
            classOf[UpdateMessageSent],
            classOf[UpdateMessageSent],
            classOf[UpdateMessageSent],
            classOf[UpdateMessageReceived]
          )(emptyCheck)
        }
      }

      def markRead() = {
        val (user1, authId1, authSid1, _) = createUser()
        val (user2, authId21, authSid21, _) = createUser()
        val sessionId = createSessionId()

        val clientData1 = ClientData(authId1, sessionId, Some(AuthData(user1.id, authSid1, 42)))
        val clientData21 = ClientData(authId21, sessionId, Some(AuthData(user2.id, authSid21, 42)))

        val (authId22, authSid22) = createAuthId(user2.id)

        val clientData22 = ClientData(authId22, sessionId, Some(AuthData(user2.id, authSid22, 42)))

        val user1AccessHash = ACLUtils.userAccessHash(authId21, user1.id, getUserModel(user1.id).accessSalt)
        val user1Peer = peers.ApiOutPeer(ApiPeerType.Private, user1.id, user1AccessHash)

        val (date1, date2, date3) = {
          implicit val clientData = clientData1

          sendMessageToUser(user2.id, ApiTextMessage("Hi Shiva 1", Vector.empty, None))
          val date1 = Instant.now()
          Thread.sleep(100)

<<<<<<< HEAD
          val sendMessages = Future.sequence(Seq(
            service.handleSendMessage(user2Peer, Random.nextLong(), ApiTextMessage("Hi Shiva 1", Vector.empty, None), None, None),
            futureSleep(1500).flatMap(_ ⇒ service.handleSendMessage(user2Peer, Random.nextLong(), ApiTextMessage("Hi Shiva 2", Vector.empty, None), None, None)),
            futureSleep(3000).flatMap(_ ⇒ service.handleSendMessage(user2Peer, Random.nextLong(), ApiTextMessage("Hi Shiva 3", Vector.empty, None), None, None))
          ))
=======
          sendMessageToUser(user2.id, ApiTextMessage("Hi Shiva 2", Vector.empty, None))
          val date2 = Instant.now()
          Thread.sleep(100)
>>>>>>> b7320c24

          sendMessageToUser(user2.id, ApiTextMessage("Hi Shiva 3", Vector.empty, None))
          val date3 = Instant.now()

          (date1, date2, date3)
        }

        {
          implicit val clientData = clientData21

          whenReady(service.handleMessageRead(user1Peer, date2.plusMillis(1).toEpochMilli)) { resp ⇒
            resp should matchPattern {
              case Ok(ResponseVoid) ⇒
            }
          }

          Thread.sleep(100) // Let peer managers write to db

          whenReady(dialogExt.getDialogInfo(user1.id, Peer(PeerType.Private, user2.id))) { info ⇒
            info.lastReadDate.toEpochMilli should be < date3.toEpochMilli
            info.lastReadDate.toEpochMilli should be > date1.toEpochMilli
          }

          whenReady(service.handleLoadDialogs(Long.MaxValue, 100, Vector.empty)) { resp ⇒
            val dialog = resp.toOption.get.dialogs.head

            dialog.unreadCount shouldEqual 1
          }
        }

        {
          implicit val clientData = clientData1
          expectUpdatesUnordered(
            classOf[UpdateChatGroupsChanged],
            classOf[UpdateMessageSent],
            classOf[UpdateMessageSent],
            classOf[UpdateMessageSent],
            classOf[UpdateMessageRead]
          )(emptyCheck)
        }

        {
          implicit val clientData = clientData21
          expectUpdatesUnordered(
            classOf[UpdateChatGroupsChanged],
            classOf[UpdateMessage],
            //classOf[UpdateCountersChanged],
            classOf[UpdateMessage],
            //classOf[UpdateCountersChanged],
            classOf[UpdateMessage],
            //classOf[UpdateCountersChanged],
            classOf[UpdateMessageReadByMe],
            classOf[UpdateCountersChanged]
          )(emptyCheck)
        }

        {
          //UpdateMessageReadByMe sent to user2 second device
          implicit val clientData = clientData22
          expectUpdatesUnordered(
            classOf[UpdateChatGroupsChanged],
            classOf[UpdateMessage],
            //classOf[UpdateCountersChanged],
            classOf[UpdateMessage],
            //classOf[UpdateCountersChanged],
            classOf[UpdateMessage],
            //classOf[UpdateCountersChanged],
            classOf[UpdateMessageReadByMe],
            classOf[UpdateCountersChanged]
          )(emptyCheck)
        }
      }

      def counterAfterRead() = {
        val (user1, authId1, authSid1, _) = createUser()
        val (user2, authId21, authSid21, _) = createUser()
        val sessionId = createSessionId()

        val clientData1 = ClientData(authId1, sessionId, Some(AuthData(user1.id, authSid1, 42)))
        val clientData21 = ClientData(authId21, sessionId, Some(AuthData(user2.id, authSid21, 42)))

        val user1AccessHash = ACLUtils.userAccessHash(authId21, user1.id, getUserModel(user1.id).accessSalt)
        val user1Peer = peers.ApiOutPeer(ApiPeerType.Private, user1.id, user1AccessHash)

        val user2AccessHash = ACLUtils.userAccessHash(authId1, user2.id, getUserModel(user2.id).accessSalt)
        val user2Peer = peers.ApiOutPeer(ApiPeerType.Private, user2.id, user2AccessHash)

        val startDate = {
          implicit val clientData = clientData1

          whenReady(service.handleSendMessage(user2Peer, Random.nextLong(), ApiTextMessage("Hi Shiva 1", Vector.empty, None), None, None)) { resp ⇒
            val seqStateDate = resp.toOption.get
            seqStateDate.date
          }
        }

        {
          implicit val clientData = clientData21

          Thread.sleep(300)

          val ResponseSeq(seq, state) = {
            whenReady(sequenceService.handleGetState(Vector.empty)) { resp ⇒
              resp.toOption.get
            }
          }

          whenReady(service.handleMessageRead(user1Peer, startDate)) { resp ⇒
            resp should matchPattern {
              case Ok(ResponseVoid) ⇒
            }
          }

          expectUpdate(seq, classOf[UpdateCountersChanged]) { upd ⇒
            val globalCounter = upd.counters.globalCounter
            globalCounter shouldEqual Some(0)
          }
        }
      }
    }

    object historyGroup {
      def markReceived() = {
        val (user1, authId1, authSid1, _) = createUser()
        val (user2, authId2, authSid2, _) = createUser()
        val sessionId = createSessionId()

        val clientData1 = ClientData(authId1, sessionId, Some(AuthData(user1.id, authSid1, 42)))
        val clientData2 = ClientData(authId2, sessionId, Some(AuthData(user2.id, authSid2, 42)))

        val groupOutPeer = {
          implicit val clientData = clientData1
          createGroup("Fun group", Set(user2.id)).groupPeer
        }

        val startDate = System.currentTimeMillis()

        val (date1, date2, date3) = {
          implicit val clientData = clientData1

<<<<<<< HEAD
          val sendMessages = Future.sequence(Seq(
            service.handleSendMessage(groupOutPeer.asOutPeer, Random.nextLong(), ApiTextMessage("Hi Shiva 1", Vector.empty, None), None, None),
            futureSleep(1500).flatMap(_ ⇒ service.handleSendMessage(groupOutPeer.asOutPeer, Random.nextLong(), ApiTextMessage("Hi Shiva 2", Vector.empty, None), None, None)),
            futureSleep(3000).flatMap(_ ⇒ service.handleSendMessage(groupOutPeer.asOutPeer, Random.nextLong(), ApiTextMessage("Hi Shiva 3", Vector.empty, None), None, None))
          ))
=======
          sendMessageToGroup(groupOutPeer.groupId, ApiTextMessage("Hi Shiva 1", Vector.empty, None))
          val date1 = Instant.now()
          Thread.sleep(100)
>>>>>>> b7320c24

          sendMessageToGroup(groupOutPeer.groupId, ApiTextMessage("Hi Shiva 2", Vector.empty, None))
          val date2 = Instant.now()
          Thread.sleep(100)

          sendMessageToGroup(groupOutPeer.groupId, ApiTextMessage("Hi Shiva 1", Vector.empty, None))
          val date3 = Instant.now()

          (date1, date2, date3)
        }

        {
          implicit val clientData = clientData2

          whenReady(service.handleMessageReceived(groupOutPeer.asOutPeer, date2.plusMillis(1).toEpochMilli)) { resp ⇒
            resp should matchPattern {
              case Ok(ResponseVoid) ⇒
            }
          }

          Thread.sleep(100) // Let peer managers write to db

          whenReady(dialogExt.getDialogInfo(user1.id, Peer(PeerType.Group, groupOutPeer.groupId))) { info ⇒
            info.lastReceivedDate.toEpochMilli should be < date3.toEpochMilli
            info.lastReceivedDate.toEpochMilli should be > date1.toEpochMilli
          }
        }

        {
          implicit val clientData = clientData1
          expectUpdate(classOf[UpdateChatGroupsChanged])(identity)
          expectUpdate(classOf[UpdateGroupUserInvited])(identity)
          expectUpdate(classOf[UpdateGroupInvite])(identity)
          expectUpdate(classOf[UpdateMessageSent])(identity)
          expectUpdate(classOf[UpdateMessageSent])(identity)
          expectUpdate(classOf[UpdateMessageSent])(identity)
          expectUpdate(classOf[UpdateMessageReceived])(identity)
        }
      }

      def markRead() = {
        val (user1, authId1, authSid1, _) = createUser()
        val (user2, authId2, authSid2, _) = createUser()
        val sessionId = createSessionId()

        val clientData1 = ClientData(authId1, sessionId, Some(AuthData(user1.id, authSid1, 42)))
        val clientData2 = ClientData(authId2, sessionId, Some(AuthData(user2.id, authSid2, 42)))

        val groupOutPeer = {
          implicit val clientData = clientData1
          createGroup("Fun group", Set(user2.id)).groupPeer
        }

        val (date1, date2, date3) = {
          implicit val clientData = clientData1

<<<<<<< HEAD
          val sendMessages = Future.sequence(Seq(
            service.handleSendMessage(groupOutPeer.asOutPeer, Random.nextLong(), ApiTextMessage("Hi Shiva 1", Vector.empty, None), None, None),
            futureSleep(1500).flatMap(_ ⇒ service.handleSendMessage(groupOutPeer.asOutPeer, Random.nextLong(), ApiTextMessage("Hi Shiva 2", Vector.empty, None), None, None)),
            futureSleep(3000).flatMap(_ ⇒ service.handleSendMessage(groupOutPeer.asOutPeer, Random.nextLong(), ApiTextMessage("Hi Shiva 3", Vector.empty, None), None, None))
          ))
=======
          sendMessageToGroup(groupOutPeer.groupId, ApiTextMessage("Hi Shiva 1", Vector.empty, None))
          val date1 = Instant.now()
          Thread.sleep(100)
>>>>>>> b7320c24

          sendMessageToGroup(groupOutPeer.groupId, ApiTextMessage("Hi Shiva 2", Vector.empty, None))
          val date2 = Instant.now()
          Thread.sleep(100)

          sendMessageToGroup(groupOutPeer.groupId, ApiTextMessage("Hi Shiva 3", Vector.empty, None))
          val date3 = Instant.now()

          (date1, date2, date3)
        }

        Thread.sleep(300)

        {
          implicit val clientData = clientData2

          whenReady(service.handleMessageRead(groupOutPeer.asOutPeer, date2.plusMillis(1).toEpochMilli)) { resp ⇒
            resp should matchPattern {
              case Ok(ResponseVoid) ⇒
            }
          }

          Thread.sleep(300)

          whenReady(dialogExt.getDialogInfo(user1.id, Peer(PeerType.Group, groupOutPeer.groupId))) { info ⇒
            info.lastReadDate.toEpochMilli should be < date3.toEpochMilli
            info.lastReadDate.toEpochMilli should be > date1.toEpochMilli
          }

          whenReady(service.handleLoadDialogs(Long.MaxValue, 100, Vector.empty)) { resp ⇒
            val dialog = resp.toOption.get.dialogs.head
            dialog.unreadCount shouldEqual 1
          }
        }

        {
          implicit val clientData = clientData1
          expectUpdate(classOf[UpdateChatGroupsChanged])(identity)
          expectUpdate(classOf[UpdateGroupUserInvited])(identity)
          expectUpdate(classOf[UpdateGroupInvite])(identity)
          expectUpdate(classOf[UpdateMessageSent])(identity)
          expectUpdate(classOf[UpdateMessageSent])(identity)
          expectUpdate(classOf[UpdateMessageSent])(identity)
          expectUpdate(classOf[UpdateMessageRead])(identity)
          expectUpdate(classOf[UpdateMessage])(identity)
          expectUpdate(classOf[UpdateCountersChanged])(identity)
        }

        {
          implicit val clientData = clientData2
          expectUpdate(classOf[UpdateChatGroupsChanged])(identity)
          expectUpdate(classOf[UpdateGroupInvite])(identity)

          expectUpdate(classOf[UpdateCountersChanged])(identity)
          expectUpdate(classOf[UpdateMessage])(identity)

          expectUpdate(classOf[UpdateCountersChanged])(identity)
          expectUpdate(classOf[UpdateMessage])(identity)

          expectUpdate(classOf[UpdateCountersChanged])(identity)
          expectUpdate(classOf[UpdateMessage])(identity)

          expectUpdate(classOf[UpdateMessageSent])(identity) //sent message with GroupServiceMessages.userJoined

          expectUpdate(classOf[UpdateMessageReadByMe])(identity)
          expectUpdate(classOf[UpdateCountersChanged])(identity)
        }
      }
    }

  }

}<|MERGE_RESOLUTION|>--- conflicted
+++ resolved
@@ -135,12 +135,9 @@
       {
         implicit val clientData = clientData1
 
-<<<<<<< HEAD
-=======
         // Archiving should not hide from LoadDialogs
         whenReady(service.handleArchiveChat(user2Peer))(identity)
 
->>>>>>> b7320c24
         whenReady(service.handleLoadDialogs(0, 100, Vector.empty)) { resp ⇒
           resp should matchPattern {
             case Ok(_) ⇒
@@ -289,17 +286,9 @@
           val date1 = Instant.now()
           Thread.sleep(100)
 
-<<<<<<< HEAD
-          val sendMessages = Future.sequence(Seq(
-            service.handleSendMessage(user2Peer, Random.nextLong(), ApiTextMessage("Hi Shiva 1", Vector.empty, None), None, None),
-            futureSleep(1500).flatMap(_ ⇒ service.handleSendMessage(user2Peer, Random.nextLong(), ApiTextMessage("Hi Shiva 2", Vector.empty, None), None, None)),
-            futureSleep(3000).flatMap(_ ⇒ service.handleSendMessage(user2Peer, Random.nextLong(), ApiTextMessage("Hi Shiva 3", Vector.empty, None), None, None))
-          ))
-=======
           sendMessageToUser(user2.id, ApiTextMessage("Hi Shiva 2", Vector.empty, None))
           val date2 = Instant.now()
           Thread.sleep(100)
->>>>>>> b7320c24
 
           sendMessageToUser(user2.id, ApiTextMessage("Hi Shiva 3", Vector.empty, None))
           val date3 = Instant.now()
@@ -440,17 +429,9 @@
         val (date1, date2, date3) = {
           implicit val clientData = clientData1
 
-<<<<<<< HEAD
-          val sendMessages = Future.sequence(Seq(
-            service.handleSendMessage(groupOutPeer.asOutPeer, Random.nextLong(), ApiTextMessage("Hi Shiva 1", Vector.empty, None), None, None),
-            futureSleep(1500).flatMap(_ ⇒ service.handleSendMessage(groupOutPeer.asOutPeer, Random.nextLong(), ApiTextMessage("Hi Shiva 2", Vector.empty, None), None, None)),
-            futureSleep(3000).flatMap(_ ⇒ service.handleSendMessage(groupOutPeer.asOutPeer, Random.nextLong(), ApiTextMessage("Hi Shiva 3", Vector.empty, None), None, None))
-          ))
-=======
           sendMessageToGroup(groupOutPeer.groupId, ApiTextMessage("Hi Shiva 1", Vector.empty, None))
           val date1 = Instant.now()
           Thread.sleep(100)
->>>>>>> b7320c24
 
           sendMessageToGroup(groupOutPeer.groupId, ApiTextMessage("Hi Shiva 2", Vector.empty, None))
           val date2 = Instant.now()
@@ -507,17 +488,9 @@
         val (date1, date2, date3) = {
           implicit val clientData = clientData1
 
-<<<<<<< HEAD
-          val sendMessages = Future.sequence(Seq(
-            service.handleSendMessage(groupOutPeer.asOutPeer, Random.nextLong(), ApiTextMessage("Hi Shiva 1", Vector.empty, None), None, None),
-            futureSleep(1500).flatMap(_ ⇒ service.handleSendMessage(groupOutPeer.asOutPeer, Random.nextLong(), ApiTextMessage("Hi Shiva 2", Vector.empty, None), None, None)),
-            futureSleep(3000).flatMap(_ ⇒ service.handleSendMessage(groupOutPeer.asOutPeer, Random.nextLong(), ApiTextMessage("Hi Shiva 3", Vector.empty, None), None, None))
-          ))
-=======
           sendMessageToGroup(groupOutPeer.groupId, ApiTextMessage("Hi Shiva 1", Vector.empty, None))
           val date1 = Instant.now()
           Thread.sleep(100)
->>>>>>> b7320c24
 
           sendMessageToGroup(groupOutPeer.groupId, ApiTextMessage("Hi Shiva 2", Vector.empty, None))
           val date2 = Instant.now()
