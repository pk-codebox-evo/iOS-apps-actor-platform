package im.actor.server.api.rpc.service

import scala.concurrent.duration._
import scala.concurrent.{ Await, Future }
import scala.util.Random

import org.joda.time.DateTime

import im.actor.api.rpc.Implicits._
import im.actor.api.rpc._
import im.actor.api.rpc.messaging._
import im.actor.api.rpc.misc.ResponseVoid
import im.actor.api.rpc.peers.{ GroupOutPeer, PeerType }
import im.actor.server.api.rpc.service.groups.{ GroupInviteConfig, GroupsServiceImpl }
import im.actor.server.group.{ GroupOffice, GroupOfficeRegion }
import im.actor.server.oauth.{ GoogleProvider, OAuth2GoogleConfig }
import im.actor.server.presences.{ GroupPresenceManager, PresenceManager }
import im.actor.server.social.SocialManager
import im.actor.server.user.UserOfficeRegion
import im.actor.server.util.ACLUtils
import im.actor.server._

class MessagingServiceHistorySpec extends BaseAppSuite with GroupsServiceHelpers
  with ImplicitFileStorageAdapter
  with ImplicitSessionRegionProxy
  with ImplicitSeqUpdatesManagerRegion {
  behavior of "MessagingServiceHistoryService"

  it should "Load history (private)" in s.privat

  it should "Load dialogs" in s.dialogs // TODO: remove this test's dependency on previous example

  it should "mark messages received and send updates (private)" in s.historyPrivate.markReceived // TODO: same

  it should "mark messages read and send updates (private)" in s.historyPrivate.markRead // TODO: same

  it should "mark messages received and send updates (group)" in s.historyGroup.markReceived

  it should "mark messages read and send updates (group)" in s.historyGroup.markRead // TODO: same

  it should "Load all history in public groups" in s.public

  implicit private val socialManagerRegion = SocialManager.startRegion()
  implicit private val presenceManagerRegion = PresenceManager.startRegion()
  implicit private val groupPresenceManagerRegion = GroupPresenceManager.startRegion()
  implicit private val privatePeerManagerRegion = UserOfficeRegion.start()
  implicit private val groupPeerManagerRegion = GroupOfficeRegion.start()

  private val groupInviteConfig = GroupInviteConfig("http://actor.im")

  implicit private val service = messaging.MessagingServiceImpl(mediator)
  implicit private val groupsService = new GroupsServiceImpl(groupInviteConfig)
  private val oauthGoogleConfig = OAuth2GoogleConfig.load(system.settings.config.getConfig("services.google.oauth"))
  implicit private val oauth2Service = new GoogleProvider(oauthGoogleConfig)
  implicit private val authService = buildAuthService()

  private object s {
    val (user1, authId1, _) = createUser()
    val sessionId1 = createSessionId()

    val (user2, authId2, _) = createUser()
    val sessionId2 = createSessionId()

    val clientData1 = ClientData(authId1, sessionId1, Some(user1.id))
    val clientData2 = ClientData(authId2, sessionId2, Some(user2.id))

    val user1Model = getUserModel(user1.id)
    val user1AccessHash = ACLUtils.userAccessHash(authId2, user1.id, user1Model.accessSalt)
    val user1Peer = peers.OutPeer(PeerType.Private, user1.id, user1AccessHash)

    val user2Model = getUserModel(user2.id)
    val user2AccessHash = ACLUtils.userAccessHash(authId1, user2.id, user2Model.accessSalt)
    val user2Peer = peers.OutPeer(PeerType.Private, user2.id, user2AccessHash)

    def privat() = {
      val step = 100L

      val (message1Date, message2Date, message3Date) = {
        implicit val clientData = clientData1

        whenReady(service.handleSendMessage(user2Peer, Random.nextLong(), TextMessage("Hi Shiva 1", Vector.empty, None)))(_ ⇒ ())

        val message1Date = System.currentTimeMillis()
        Thread.sleep(step)

        whenReady(service.handleSendMessage(user2Peer, Random.nextLong(), TextMessage("Hi Shiva 2", Vector.empty, None)))(_ ⇒ ())

        val message2Date = System.currentTimeMillis()
        Thread.sleep(step)

        whenReady(service.handleSendMessage(user2Peer, Random.nextLong(), TextMessage("Hi Shiva 3", Vector.empty, None)))(_ ⇒ ())

        val message3Date = System.currentTimeMillis()
        Thread.sleep(step)

        whenReady(service.handleSendMessage(user2Peer, Random.nextLong(), TextMessage("Hi Shiva 4", Vector.empty, None)))(_ ⇒ ())

        (message1Date, message2Date, message3Date)
      }

      Thread.sleep(300)

      {
        implicit val clientData = clientData2

        whenReady(service.handleMessageReceived(user1Peer, message2Date)) { resp ⇒
          resp should matchPattern {
            case Ok(ResponseVoid) ⇒
          }
        }

        whenReady(service.handleMessageRead(user1Peer, message1Date)) { resp ⇒
          resp should matchPattern {
            case Ok(ResponseVoid) ⇒
          }
        }
      }

      Thread.sleep(1000)

      {
        implicit val clientData = clientData1

        whenReady(service.handleLoadHistory(user2Peer, message3Date, 100)) { resp ⇒
          resp should matchPattern {
            case Ok(_) ⇒
          }
          val respBody = resp.toOption.get

          respBody.users.length should ===(0)
          respBody.history.length should ===(3)
          respBody.history.map(_.state) should ===(Seq(Some(MessageState.Sent), Some(MessageState.Received), Some(MessageState.Read)))
        }
      }
    }

    def dialogs() = {
      {
        implicit val clientData = clientData1

        whenReady(service.handleLoadDialogs(0, 100)) { resp ⇒
          resp should matchPattern {
            case Ok(_) ⇒
          }

          val respBody = resp.toOption.get

          respBody.dialogs.length should ===(1)
          val dialog = respBody.dialogs.head
          dialog.unreadCount should ===(0)
          respBody.users.length should ===(2)
        }
      }

      {
        implicit val clientData = clientData2

        whenReady(service.handleLoadDialogs(0, 100)) { resp ⇒
          resp should matchPattern {
            case Ok(_) ⇒
          }

          val respBody = resp.toOption.get

          respBody.dialogs.length should ===(1)
          val dialog = respBody.dialogs.head
          dialog.unreadCount should ===(3)
          respBody.users.length should ===(1)
        }
      }
    }

    def public() = {
<<<<<<< HEAD
      val group = models.Group(Random.nextInt, 0, Random.nextLong, "Public group", isPublic = true, new DateTime, "A public group")
      val groupId = Random.nextInt
=======
      val group = models.Group(Random.nextInt, 0, Random.nextLong, "Public group", isPublic = true, new DateTime, Some("A public group"), None)
>>>>>>> 5d00d7fc

      val accessHash = whenReady(GroupOffice.create(groupId, 0, 0L, "Public group", Random.nextLong, Set.empty))(_.accessHash)
      whenReady(GroupOffice.makePublic(groupId, "Public group description"))(identity)

      val groupOutPeer = GroupOutPeer(groupId, accessHash)

      {
        implicit val clientData = clientData1
        whenReady(groupsService.handleEnterGroup(groupOutPeer))(identity)
        whenReady(service.handleSendMessage(groupOutPeer.asOutPeer, Random.nextLong(), TextMessage("First", Vector.empty, None)))(identity)
      }

      {
        implicit val clientData = clientData2
        whenReady(groupsService.handleEnterGroup(groupOutPeer))(identity)
        whenReady(service.handleSendMessage(groupOutPeer.asOutPeer, Random.nextLong(), TextMessage("Second", Vector.empty, None)))(identity)

        Thread.sleep(1000)

        whenReady(service.handleLoadHistory(groupOutPeer.asOutPeer, 0, 100)) { resp ⇒
          val history = resp.toOption.get.history
          history.length should ===(5)
          history(2).message should ===(TextMessage("First", Vector.empty, None))
          history(4).message should ===(TextMessage("Second", Vector.empty, None))
        }
      }
    }

    object historyPrivate {
      val (user1, authId1, _) = createUser()
      val sessionId1 = createSessionId()

      val (user2, authId2, _) = createUser()
      val sessionId2 = createSessionId()

      val clientData1 = ClientData(authId1, sessionId1, Some(user1.id))
      val clientData2 = ClientData(authId2, sessionId2, Some(user2.id))

      val user1Model = getUserModel(user1.id)
      val user1AccessHash = ACLUtils.userAccessHash(authId2, user1.id, user1Model.accessSalt)
      val user1Peer = peers.OutPeer(PeerType.Private, user1.id, user1AccessHash)

      val user2Model = getUserModel(user2.id)
      val user2AccessHash = ACLUtils.userAccessHash(authId1, user2.id, user2Model.accessSalt)
      val user2Peer = peers.OutPeer(PeerType.Private, user2.id, user2AccessHash)

      def markReceived() = {

        val startDate = {
          implicit val clientData = clientData1

          val startDate = System.currentTimeMillis()

          val sendMessages = Future.sequence(Seq(
            service.handleSendMessage(user2Peer, Random.nextLong(), TextMessage("Hi Shiva 1", Vector.empty, None)),
            futureSleep(1500).flatMap(_ ⇒ service.handleSendMessage(user2Peer, Random.nextLong(), TextMessage("Hi Shiva 2", Vector.empty, None))),
            futureSleep(3000).flatMap(_ ⇒ service.handleSendMessage(user2Peer, Random.nextLong(), TextMessage("Hi Shiva 3", Vector.empty, None)))
          ))

          whenReady(sendMessages)(_ ⇒ ())

          startDate
        }

        {
          implicit val clientData = clientData2

          whenReady(service.handleMessageReceived(user1Peer, startDate + 2000)) { resp ⇒
            resp should matchPattern {
              case Ok(ResponseVoid) ⇒
            }
          }

          Thread.sleep(100) // Let peer managers write to db

          whenReady(db.run(persist.Dialog.find(user1.id, models.Peer.privat(user2.id)))) { dialogOpt ⇒
            dialogOpt.get.lastReceivedAt.getMillis should be < startDate + 3000
            dialogOpt.get.lastReceivedAt.getMillis should be > startDate + 1000
          }
        }

        {
          whenReady(db.run(persist.sequence.SeqUpdate.findLast(authId1))) { lastUpdate ⇒
            lastUpdate.get.header should ===(UpdateMessageReceived.header)
          }
        }
      }

      def markRead() = {
        val startDate = {
          implicit val clientData = clientData1

          val startDate = System.currentTimeMillis()

          val sendMessages = Future.sequence(Seq(
            service.handleSendMessage(user2Peer, Random.nextLong(), TextMessage("Hi Shiva 1", Vector.empty, None)),
            futureSleep(1500).flatMap(_ ⇒ service.handleSendMessage(user2Peer, Random.nextLong(), TextMessage("Hi Shiva 2", Vector.empty, None))),
            futureSleep(3000).flatMap(_ ⇒ service.handleSendMessage(user2Peer, Random.nextLong(), TextMessage("Hi Shiva 3", Vector.empty, None)))
          ))

          whenReady(sendMessages)(_ ⇒ ())

          startDate
        }

        {
          implicit val clientData = clientData2

          whenReady(service.handleMessageRead(user1Peer, startDate + 2000)) { resp ⇒
            resp should matchPattern {
              case Ok(ResponseVoid) ⇒
            }
          }

          Thread.sleep(100) // Let peer managers write to db

          whenReady(db.run(persist.Dialog.find(user1.id, models.Peer.privat(user2.id)))) { optDialog ⇒
            val dialog = optDialog.get
            dialog.lastReadAt.getMillis should be < startDate + 3000
            dialog.lastReadAt.getMillis should be > startDate + 1000
          }

          whenReady(service.handleLoadDialogs(Long.MaxValue, 100)) { resp ⇒
            val dialog = resp.toOption.get.dialogs.head

            dialog.unreadCount shouldEqual 1
          }
        }

        {
          whenReady(db.run(persist.sequence.SeqUpdate.findLast(authId1))) { lastUpdate ⇒
            lastUpdate.get.header should ===(UpdateMessageRead.header)
          }

          whenReady(db.run(persist.sequence.SeqUpdate.findLast(authId2))) { lastUpdate ⇒
            lastUpdate.get.header should ===(UpdateMessageReadByMe.header)
          }
        }
      }
    }

    object historyGroup {
      val (user1, authId1, _) = createUser()
      val sessionId1 = createSessionId()

      val (user2, authId2, _) = createUser()
      val sessionId2 = createSessionId()

      val clientData1 = ClientData(authId1, sessionId1, Some(user1.id))
      val clientData2 = ClientData(authId2, sessionId2, Some(user2.id))

      val groupOutPeer = {
        implicit val clientData = clientData1

        createGroup("Fun group", Set(user2.id)).groupPeer
      }

      def markReceived() = {
        val startDate = System.currentTimeMillis()

        {
          implicit val clientData = clientData1

          val sendMessages = Future.sequence(Seq(
            service.handleSendMessage(groupOutPeer.asOutPeer, Random.nextLong(), TextMessage("Hi Shiva 1", Vector.empty, None)),
            futureSleep(1500).flatMap(_ ⇒ service.handleSendMessage(groupOutPeer.asOutPeer, Random.nextLong(), TextMessage("Hi Shiva 2", Vector.empty, None))),
            futureSleep(3000).flatMap(_ ⇒ service.handleSendMessage(groupOutPeer.asOutPeer, Random.nextLong(), TextMessage("Hi Shiva 3", Vector.empty, None)))
          ))

          whenReady(sendMessages)(_ ⇒ ())
        }

        {
          implicit val clientData = clientData2

          whenReady(service.handleMessageReceived(groupOutPeer.asOutPeer, startDate + 2000)) { resp ⇒
            resp should matchPattern {
              case Ok(ResponseVoid) ⇒
            }
          }

          Thread.sleep(100) // Let peer managers write to db

          whenReady(db.run(persist.Dialog.find(user1.id, models.Peer.group(groupOutPeer.groupId)))) { dialogOpt ⇒
            dialogOpt.get.ownerLastReceivedAt.getMillis should be < startDate + 3000
            dialogOpt.get.ownerLastReceivedAt.getMillis should be > startDate + 1000
          }
        }

        {
          implicit val clientData = clientData1

          whenReady(db.run(persist.sequence.SeqUpdate.findLast(authId1))) { lastUpdate ⇒
            lastUpdate.get.header should ===(UpdateMessageReceived.header)
          }
        }
      }

      def markRead() = {
        val startDate = System.currentTimeMillis()

        {
          implicit val clientData = clientData1

          val sendMessages = Future.sequence(Seq(
            service.handleSendMessage(groupOutPeer.asOutPeer, Random.nextLong(), TextMessage("Hi Shiva 1", Vector.empty, None)),
            futureSleep(1500).flatMap(_ ⇒ service.handleSendMessage(groupOutPeer.asOutPeer, Random.nextLong(), TextMessage("Hi Shiva 2", Vector.empty, None))),
            futureSleep(3000).flatMap(_ ⇒ service.handleSendMessage(groupOutPeer.asOutPeer, Random.nextLong(), TextMessage("Hi Shiva 3", Vector.empty, None)))
          ))

          whenReady(sendMessages)(_ ⇒ ())
        }

        Thread.sleep(300)

        {
          implicit val clientData = clientData2

          whenReady(service.handleMessageRead(groupOutPeer.asOutPeer, startDate + 2000)) { resp ⇒
            resp should matchPattern {
              case Ok(ResponseVoid) ⇒
            }
          }

          Thread.sleep(300)

          whenReady(db.run(persist.Dialog.find(user1.id, models.Peer.group(groupOutPeer.groupId)))) { dialogOpt ⇒
            dialogOpt.get.lastReadAt.getMillis should be < startDate + 3000
            dialogOpt.get.lastReadAt.getMillis should be > startDate + 1000
          }

          whenReady(service.handleLoadDialogs(Long.MaxValue, 100)) { resp ⇒
            val dialog = resp.toOption.get.dialogs.head
            dialog.unreadCount shouldEqual 1
          }
        }

        Thread.sleep(300)

        {
          whenReady(db.run(persist.sequence.SeqUpdate.find(authId1) map (_.headOption))) { updateOpt ⇒
            val update = updateOpt.get
            update.header should ===(UpdateMessageRead.header)
          }

          // Drop MessageSent for service message
          whenReady(db.run(persist.sequence.SeqUpdate.find(authId2) map (_.headOption))) { lastUpdate ⇒
            lastUpdate.get.header should ===(UpdateMessageReadByMe.header)
          }
        }
      }
    }

  }

}<|MERGE_RESOLUTION|>--- conflicted
+++ resolved
@@ -171,12 +171,8 @@
     }
 
     def public() = {
-<<<<<<< HEAD
-      val group = models.Group(Random.nextInt, 0, Random.nextLong, "Public group", isPublic = true, new DateTime, "A public group")
+      val group = models.Group(Random.nextInt, 0, Random.nextLong, "Public group", isPublic = true, new DateTime, Some("A public group"), None)
       val groupId = Random.nextInt
-=======
-      val group = models.Group(Random.nextInt, 0, Random.nextLong, "Public group", isPublic = true, new DateTime, Some("A public group"), None)
->>>>>>> 5d00d7fc
 
       val accessHash = whenReady(GroupOffice.create(groupId, 0, 0L, "Public group", Random.nextLong, Set.empty))(_.accessHash)
       whenReady(GroupOffice.makePublic(groupId, "Public group description"))(identity)
